--- conflicted
+++ resolved
@@ -7,10 +7,6 @@
 
 module Streams =
 
-<<<<<<< HEAD
-    let private renderBody (x: Propulsion.Sinks.EventBody) = System.Text.Encoding.UTF8.GetString(FsCodec.Encoding.ToBlob(x).ToArray())
-=======
->>>>>>> a108fac4
     // Uses the supplied codec to decode the supplied event record (iff at LogEventLevel.Debug, failures are logged, citing `stream` and `.Data`)
     let private tryDecode<'E> (codec: Propulsion.Sinks.Codec<'E>) (streamName: FsCodec.StreamName) event =
         match codec.Decode event with
