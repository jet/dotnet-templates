--- conflicted
+++ resolved
@@ -11,24 +11,16 @@
     <Compile Include="Checkpoint.fs" />
     <Compile Include="CosmosIngester.fs" />
     <Compile Include="CosmosSource.fs" />
-<<<<<<< HEAD
     <Compile Include="EventStoreSource.fs" />
-=======
->>>>>>> 6c0645be
     <Compile Include="Program.fs" />
   </ItemGroup>
 
   <ItemGroup>
     <PackageReference Include="Argu" Version="5.2.0" />
     <PackageReference Include="Destructurama.FSharp.NetCore" Version="1.0.14" />
-<<<<<<< HEAD
+    <PackageReference Include="Equinox.Cosmos.Projection" Version="2.0.0-preview6" />
     <PackageReference Include="Equinox.EventStore" Version="2.0.0-preview6" />
-    <PackageReference Include="Equinox.Cosmos.Projection" Version="2.0.0-preview6" />
     <PackageReference Include="FSharp.UMX" Version="1.0.0-preview-001" />
-=======
-    <PackageReference Include="Equinox.Cosmos.Projection" Version="2.0.0-preview6" />
-    <PackageReference Include="Equinox.Projection" Version="2.0.0-preview6" />
->>>>>>> 6c0645be
     <PackageReference Include="Microsoft.Azure.DocumentDB.ChangeFeedProcessor" Version="2.2.6" />
     <PackageReference Include="Serilog.Sinks.Async" Version="1.3.0" />
     <PackageReference Include="Serilog.Sinks.Console" Version="3.1.1" />
