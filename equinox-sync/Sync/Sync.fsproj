--- conflicted
+++ resolved
@@ -8,31 +8,18 @@
   </PropertyGroup>
 
   <ItemGroup>
-<<<<<<< HEAD
     <Compile Include="Checkpoint.fs" />
-    <Compile Include="ProjectorSink.fs" />
-    <Compile Include="Infrastructure.fs" />
-    <Compile Include="CosmosSink.fs" />
-    <Compile Include="CosmosSource.fs" />
     <Compile Include="EventStoreSource.fs" />
-=======
->>>>>>> 0266d4fb
     <Compile Include="Program.fs" />
   </ItemGroup>
 
   <ItemGroup>
     <PackageReference Include="Argu" Version="5.4.0" />
     <PackageReference Include="Destructurama.FSharp.NetCore" Version="1.0.14" />
-<<<<<<< HEAD
-    <PackageReference Include="Equinox.Cosmos.Projection" Version="2.0.0-preview8" />
-    <PackageReference Include="Equinox.EventStore" Version="2.0.0-preview8" />
-    <PackageReference Include="Equinox.Projection" Version="2.0.0-preview8" />
+    <PackageReference Include="Equinox.EventStore" Version="2.0.0-preview9" />
     <PackageReference Include="FSharp.UMX" Version="1.0.0-preview-001" />
-    <PackageReference Include="Microsoft.Azure.DocumentDB.ChangeFeedProcessor" Version="2.2.6" />
-=======
     <PackageReference Include="Propulsion.EventStore" Version="1.0.1-rc1" />
     <PackageReference Include="Propulsion.Cosmos" Version="1.0.1-rc1" />
->>>>>>> 0266d4fb
     <PackageReference Include="Serilog.Sinks.Async" Version="1.3.0" />
     <PackageReference Include="Serilog.Sinks.Console" Version="3.1.1" />
     <PackageReference Include="Serilog.Sinks.Seq" Version="4.0.0" />
