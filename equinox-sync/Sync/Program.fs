﻿module SyncTemplate.Program

open Equinox.Cosmos
<<<<<<< HEAD
#if cosmos
open Equinox.Cosmos.Projection
#else
open Equinox.EventStore
#endif
=======
open Equinox.Cosmos.Projection
>>>>>>> 6c0645be
open Serilog
open System

module CmdParser =
    open Argu

    exception InvalidArguments of string
    let envBackstop msg key =
        match Environment.GetEnvironmentVariable key with
        | null -> raise <| InvalidArguments (sprintf "Please provide a %s, either as an argment or via the %s environment variable" msg key)
        | x -> x 

    [<NoEquality; NoComparison>]
    type Parameters =
        | [<MainCommand; ExactlyOnce>] ConsumerGroupName of string
        | [<AltCommandLine "-S"; Unique>] LocalSeq
        | [<AltCommandLine "-v"; Unique>] Verbose
<<<<<<< HEAD
        | [<AltCommandLine "-f"; Unique>] FromTail
=======
        | [<AltCommandLine "-z"; Unique>] FromTail
>>>>>>> 6c0645be
        | [<AltCommandLine "-mi"; Unique>] BatchSize of int
        | [<AltCommandLine "-r"; Unique>] MaxPendingBatches of int
        | [<AltCommandLine "-mp"; Unique>] MaxProcessing of int
        | [<AltCommandLine "-w"; Unique>] MaxWriters of int
<<<<<<< HEAD
#if cosmos
=======
>>>>>>> 6c0645be
        | [<AltCommandLine "-vc"; Unique>] ChangeFeedVerbose
        | [<AltCommandLine "-as"; Unique>] LeaseCollectionSource of string
        | [<AltCommandLine "-ad"; Unique>] LeaseCollectionDestination of string
        | [<AltCommandLine "-l"; Unique>] LagFreqS of float
<<<<<<< HEAD
#else
        | [<AltCommandLine "-vc"; Unique>] VerboseConsole
        | [<AltCommandLine "-f"; Unique>] ForceRestart
        | [<AltCommandLine "-mim"; Unique>] MinBatchSize of int
        | [<AltCommandLine "-p"; Unique>] Position of int64
        | [<AltCommandLine "-c"; Unique>] Chunk of int
        | [<AltCommandLine "-P"; Unique>] Percent of float
        | [<AltCommandLine "-g"; Unique>] Gorge
        | [<AltCommandLine "-i"; Unique>] Stripes of int
        | [<AltCommandLine "-t"; Unique>] Tail of intervalS: float
#endif
=======
>>>>>>> 6c0645be
        | [<CliPrefix(CliPrefix.None); Unique(*ExactlyOnce is not supported*); Last>] Source of ParseResults<SourceParameters>
        interface IArgParserTemplate with
            member a.Usage =
                match a with
                | ConsumerGroupName _ ->    "Projector consumer group name."
                | LocalSeq ->               "configures writing to a local Seq endpoint at http://localhost:5341, see https://getseq.net"
                | Verbose ->                "request Verbose Logging. Default: off"
                | MaxPendingBatches _ ->    "Maximum number of batches to let processing get ahead of completion. Default: 2048"
                | MaxProcessing _ ->        "Maximum number of batches to process concurrently. Default: 128"
                | MaxWriters _ ->           "Maximum number of concurrent writes to target permitted. Default: 512"
<<<<<<< HEAD
#if cosmos
=======
>>>>>>> 6c0645be
                | ChangeFeedVerbose ->      "request Verbose Logging from ChangeFeedProcessor. Default: off"
                | FromTail _ ->             "(iff the Consumer Name is fresh) - force skip to present Position. Default: Never skip an event."
                | BatchSize _ ->            "maximum item count to request from feed. Default: 1000"
                | LeaseCollectionSource _ ->"specify Collection Name for Leases collection, within `source` connection/database (default: `source`'s `collection` + `-aux`)."
                | LeaseCollectionDestination _ -> "specify Collection Name for Leases collection, within [destination] `cosmos` connection/database (default: defined relative to `source`'s `collection`)."
                | LagFreqS _ ->             "specify frequency to dump lag stats. Default: off"
                | Source _ ->               "CosmosDb input parameters."
<<<<<<< HEAD
#else
                | VerboseConsole ->         "request Verbose Console Logging. Default: off"
                | FromTail ->               "Start the processing from the Tail"
                | BatchSize _ ->            "maximum item count to request from feed. Default: 4096"
                | ForceRestart _ ->         "Forget the current committed position; start from (and commit) specified position. Default: start from specified position or resume from committed."
                | MinBatchSize _ ->         "minimum item count to drop down to in reaction to read failures. Default: 512"
                | Position _ ->             "EventStore $all Stream Position to commence from"
                | Chunk _ ->                "EventStore $all Chunk to commence from"
                | Percent _ ->              "EventStore $all Stream Position to commence from (as a percentage of current tail position)"
                | Gorge ->                  "Parallel readers (instead of reading by stream)"
                | Stripes _ ->              "number of concurrent readers to run one chunk (256MB) apart. Default: 1"
                | Tail _ ->                 "attempt to read from tail at specified interval in Seconds. Default: 1"
                | Source _ ->               "EventStore input parameters."
#endif
=======
>>>>>>> 6c0645be
    and Arguments(a : ParseResults<Parameters>) =
        member __.MaybeSeqEndpoint =    if a.Contains LocalSeq then Some "http://localhost:5341" else None
        member __.Verbose =             a.Contains Verbose
        member __.MaxPendingBatches =   a.GetResult(MaxPendingBatches,1000)
        member __.MaxProcessing =       a.GetResult(MaxProcessing,32)
        member __.MaxWriters =          a.GetResult(MaxWriters,1024)
<<<<<<< HEAD
#if cosmos
        member __.ChangeFeedVerbose =   a.Contains ChangeFeedVerbose
        member __.LeaseId =             a.GetResult ConsumerGroupName
        member __.BatchSize =           a.GetResult(BatchSize,1000)
        member __.StartFromHere =       a.Contains FromTail
        member __.LagFrequency =        a.TryGetResult LagFreqS |> Option.map TimeSpan.FromSeconds
#else
        member __.VerboseConsole =      a.Contains VerboseConsole
        member __.ConsumerGroupName =   a.GetResult ConsumerGroupName
        member __.ConsoleMinLevel =     if __.VerboseConsole then Serilog.Events.LogEventLevel.Information else Serilog.Events.LogEventLevel.Warning
        member __.StartingBatchSize =   a.GetResult(BatchSize,4096)
        member __.MinBatchSize =        a.GetResult(MinBatchSize,512)
        member __.Gorge =               a.Contains(Gorge)
        member __.Stripes =             a.GetResult(Stripes,1)
        member __.TailInterval =        a.GetResult(Tail,1.) |> TimeSpan.FromSeconds
        member __.CheckpointInterval =  TimeSpan.FromHours 1.
        member __.ForceRestart =        a.Contains ForceRestart
#endif
=======
        member __.ChangeFeedVerbose =   a.Contains ChangeFeedVerbose
        member __.LeaseId =             a.GetResult ConsumerGroupName
        member __.BatchSize =           a.GetResult(BatchSize,1000)
        member __.LagFrequency =        a.TryGetResult LagFreqS |> Option.map TimeSpan.FromSeconds
>>>>>>> 6c0645be

        member val Source : SourceArguments = SourceArguments(a.GetResult Source)
        member __.Destination : DestinationArguments = __.Source.Destination
#if cosmos
        member x.BuildChangeFeedParams() =
            let disco, db =
                match a.TryGetResult LeaseCollectionSource, a.TryGetResult LeaseCollectionDestination with
                | None, None ->     x.Source.Discovery, { database = x.Source.Database; collection = x.Source.Collection + "-aux" }
                | Some sc, None ->  x.Source.Discovery, { database = x.Source.Database; collection = sc }
                | None, Some dc ->  x.Destination.Discovery, { database = x.Destination.Database; collection = dc }
                | Some _, Some _ -> raise (InvalidArguments "LeaseCollectionSource and LeaseCollectionDestination are mutually exclusive - can only store in one database")
            Log.Information("Processing Lease {leaseId} in Database {db} Collection {coll} in batches of {batchSize}", x.LeaseId, db.database, db.collection, x.BatchSize)
            if a.Contains FromTail then Log.Warning("(If new projector group) Skipping projection of all existing events.")
            x.LagFrequency |> Option.iter (fun s -> Log.Information("Dumping lag stats at {lagS:n0}s intervals", s.TotalSeconds)) 
<<<<<<< HEAD
            disco, db, x.LeaseId, x.StartFromHere, x.BatchSize, x.LagFrequency
#else
        member x.BuildFeedParams() : EventStoreSource.ReaderSpec =
            let startPos =
                match a.TryGetResult Position, a.TryGetResult Chunk, a.TryGetResult Percent, a.Contains FromTail with
                | Some p, _, _, _ ->   EventStoreSource.Absolute p
                | _, Some c, _, _ ->   EventStoreSource.StartPos.Chunk c
                | _, _, Some p, _ ->   EventStoreSource.Percentage p 
                | None, None, None, true -> EventStoreSource.StartPos.TailOrCheckpoint
                | None, None, None, _ -> EventStoreSource.StartPos.StartOrCheckpoint
            Log.Information("Processing Consumer Group {groupName} from {startPos} (force: {forceRestart}) in Database {db} Collection {coll}",
                x.ConsumerGroupName, startPos, x.ForceRestart, x.Destination.Database, x.Destination.Collection)
            Log.Information("Ingesting in batches of [{minBatchSize}..{batchSize}], reading up to {maxPendingBatches} uncommitted batches ahead",
                x.MinBatchSize, x.StartingBatchSize, x.MaxPendingBatches)
            Log.Information("Max batches to process concurrently: {maxProcessing}",
                x.MaxProcessing)
            {   groupName = x.ConsumerGroupName; start = startPos; checkpointInterval = x.CheckpointInterval; tailInterval = x.TailInterval; forceRestart = x.ForceRestart
                batchSize = x.StartingBatchSize; minBatchSize = x.MinBatchSize; gorge = x.Gorge; stripes = x.Stripes }
#endif
=======
            disco, db, x.LeaseId, a.Contains FromTail, x.BatchSize, x.LagFrequency
>>>>>>> 6c0645be
    and [<NoEquality; NoComparison>] SourceParameters =
#if cosmos
        | [<AltCommandLine "-m">] SourceConnectionMode of Equinox.Cosmos.ConnectionMode
        | [<AltCommandLine "-o">] SourceTimeout of float
        | [<AltCommandLine "-r">] SourceRetries of int
        | [<AltCommandLine "-rt">] SourceRetriesWaitTime of int
        | [<AltCommandLine "-s">] SourceConnection of string
        | [<AltCommandLine "-d">] SourceDatabase of string
        | [<AltCommandLine "-c"; Unique(*Mandatory is not supported*)>] SourceCollection of string
#else
        | [<AltCommandLine("-v")>] VerboseStore
        | [<AltCommandLine("-o")>] SourceTimeout of float
        | [<AltCommandLine("-r")>] SourceRetries of int
        | [<AltCommandLine("-g")>] Host of string
        | [<AltCommandLine("-x")>] Port of int
        | [<AltCommandLine("-u")>] Username of string
        | [<AltCommandLine("-p")>] Password of string
        | [<AltCommandLine("-h")>] HeartbeatTimeout of float
#endif
        | [<AltCommandLine "-e">] CategoryBlacklist of string
        | [<AltCommandLine "-i">] CategoryWhitelist of string
        | [<CliPrefix(CliPrefix.None); Unique(*ExactlyOnce is not supported*); Last>] Cosmos of ParseResults<DestinationParameters>
        interface IArgParserTemplate with
            member a.Usage =
                match a with
#if cosmos
                | SourceConnection _ ->     "specify a connection string for a Cosmos account (defaults: envvar:EQUINOX_COSMOS_CONNECTION)."
                | SourceDatabase _ ->       "specify a database name for Cosmos account (defaults: envvar:EQUINOX_COSMOS_DATABASE)."
                | SourceCollection _ ->     "specify a collection name within `SourceDatabase`."
                | SourceTimeout _ ->        "specify operation timeout in seconds (default: 5)."
                | SourceRetries _ ->        "specify operation retries (default: 1)."
                | SourceRetriesWaitTime _ ->"specify max wait-time for retry when being throttled by Cosmos in seconds (default: 5)"
                | SourceConnectionMode _ -> "override the connection mode (default: DirectTcp)."
#else
                | VerboseStore ->           "Include low level Store logging."
                | SourceTimeout _ ->        "specify operation timeout in seconds (default: 20)."
                | SourceRetries _ ->        "specify operation retries (default: 3)."
                | Host _ ->                 "specify a DNS query, using Gossip-driven discovery against all A records returned (defaults: envvar:EQUINOX_ES_HOST, localhost)."
                | Port _ ->                 "specify a custom port (default: envvar:EQUINOX_ES_PORT, 30778)."
                | Username _ ->             "specify a username (defaults: envvar:EQUINOX_ES_USERNAME, admin)."
                | Password _ ->             "specify a Password (defaults: envvar:EQUINOX_ES_PASSWORD, changeit)."
                | HeartbeatTimeout _ ->     "specify heartbeat timeout in seconds (default: 1.5)."
#endif
                | CategoryBlacklist _ ->    "Category whitelist"
                | CategoryWhitelist _ ->    "Category blacklist"
                | Cosmos _ ->               "CosmosDb destination parameters."
    and SourceArguments(a : ParseResults<SourceParameters>) =
        member val Destination =        DestinationArguments(a.GetResult Cosmos)
        member __.CategoryFilterFunction : string -> bool =
            match a.GetResults CategoryBlacklist, a.GetResults CategoryWhitelist with
            | [], [] ->     Log.Information("Not filtering by category"); fun _ -> true 
            | bad, [] ->    let black = Set.ofList bad in Log.Warning("Excluding categories: {cats}", black); fun x -> not (black.Contains x)
            | [], good ->   let white = Set.ofList good in Log.Warning("Only copying categories: {cats}", white); fun x -> white.Contains x
            | _, _ -> raise (InvalidArguments "BlackList and Whitelist are mutually exclusive; inclusions and exclusions cannot be mixed")
#if cosmos
        member __.Mode =                a.GetResult(SourceConnectionMode, Equinox.Cosmos.ConnectionMode.DirectTcp)
        member __.Discovery =           Discovery.FromConnectionString __.Connection
        member __.Connection =          match a.TryGetResult SourceConnection   with Some x -> x | None -> envBackstop "Connection" "EQUINOX_COSMOS_CONNECTION"
        member __.Database =            match a.TryGetResult SourceDatabase     with Some x -> x | None -> envBackstop "Database"   "EQUINOX_COSMOS_DATABASE"
        member __.Collection =          a.GetResult SourceCollection

        member __.Timeout =             a.GetResult(SourceTimeout, 5.) |> TimeSpan.FromSeconds
        member __.Retries =             a.GetResult(SourceRetries, 1)
        member __.MaxRetryWaitTime =    a.GetResult(SourceRetriesWaitTime, 5)
        member x.BuildConnectionDetails() =
            let (Discovery.UriAndKey (endpointUri,_)) as discovery = x.Discovery
            Log.Information("Source CosmosDb {mode} {endpointUri} Database {database} Collection {collection}",
                x.Mode, endpointUri, x.Database, x.Collection)
            Log.Information("Source CosmosDb timeout {timeout}s; Throttling retries {retries}, max wait {maxRetryWaitTime}s",
                (let t = x.Timeout in t.TotalSeconds), x.Retries, x.MaxRetryWaitTime)
            let c = CosmosConnector(x.Timeout, x.Retries, x.MaxRetryWaitTime, Log.Logger, mode=x.Mode)
            discovery, { database = x.Database; collection = x.Collection }, c.ConnectionPolicy, x.CategoryFilterFunction
#else
        member __.Host =                match a.TryGetResult Host       with Some x -> x | None -> envBackstop "Host"       "EQUINOX_ES_HOST"
        member __.Port =                match a.TryGetResult Port       with Some x -> Some x | None -> Environment.GetEnvironmentVariable "EQUINOX_ES_PORT" |> Option.ofObj |> Option.map int
        member __.Discovery =           match __.Port                   with Some p -> Discovery.GossipDnsCustomPort (__.Host, p) | None -> Discovery.GossipDns __.Host 
        member __.User =                match a.TryGetResult Username   with Some x -> x | None -> envBackstop "Username"   "EQUINOX_ES_USERNAME"
        member __.Password =            match a.TryGetResult Password   with Some x -> x | None -> envBackstop "Password"   "EQUINOX_ES_PASSWORD"
        member __.Heartbeat =           a.GetResult(HeartbeatTimeout,1.5) |> TimeSpan.FromSeconds
        member __.Timeout =             a.GetResult(SourceTimeout,20.) |> TimeSpan.FromSeconds
        member __.Retries =             a.GetResult(SourceRetries,3)
        member __.Connect(log: ILogger, storeLog: ILogger, connectionStrategy) =
            let s (x : TimeSpan) = x.TotalSeconds
            log.Information("EventStore {host} heartbeat: {heartbeat}s Timeout: {timeout}s Retries {retries}", __.Host, s __.Heartbeat, s __.Timeout, __.Retries)
            let log=if storeLog.IsEnabled Serilog.Events.LogEventLevel.Debug then Logger.SerilogVerbose storeLog else Logger.SerilogNormal storeLog
            let tags=["M", Environment.MachineName; "I", Guid.NewGuid() |> string]
            GesConnector(__.User, __.Password, __.Timeout, __.Retries, log=log, heartbeatTimeout=__.Heartbeat, tags=tags)
                .Establish("SyncTemplate", __.Discovery, connectionStrategy) |> Async.RunSynchronously
#endif
    and [<NoEquality; NoComparison>] DestinationParameters =
        | [<AltCommandLine("-s")>] Connection of string
        | [<AltCommandLine("-d")>] Database of string
        | [<AltCommandLine("-c")>] Collection of string
        | [<AltCommandLine("-o")>] Timeout of float
        | [<AltCommandLine("-r")>] Retries of int
        | [<AltCommandLine("-rt")>] RetriesWaitTime of int
        | [<AltCommandLine("-m")>] ConnectionMode of Equinox.Cosmos.ConnectionMode
        interface IArgParserTemplate with
            member a.Usage =
                match a with
                | Connection _ ->           "specify a connection string for a Cosmos account (default: envvar:EQUINOX_COSMOS_CONNECTION)."
                | Database _ ->             "specify a database name for Cosmos account (default: envvar:EQUINOX_COSMOS_DATABASE)."
                | Collection _ ->           "specify a collection name for Cosmos account (default: envvar:EQUINOX_COSMOS_COLLECTION)."
                | Timeout _ ->              "specify operation timeout in seconds (default: 5)."
                | Retries _ ->              "specify operation retries (default: 0)."
                | RetriesWaitTime _ ->      "specify max wait-time for retry when being throttled by Cosmos in seconds (default: 5)"
                | ConnectionMode _ ->       "override the connection mode (default: DirectTcp)."
    and DestinationArguments(a : ParseResults<DestinationParameters>) =
        member __.Mode =                a.GetResult(ConnectionMode, Equinox.Cosmos.ConnectionMode.DirectTcp)
        member __.Discovery =           Discovery.FromConnectionString __.Connection
        member __.Connection =          match a.TryGetResult Connection  with Some x -> x | None -> envBackstop "Connection" "EQUINOX_COSMOS_CONNECTION"
        member __.Database =            match a.TryGetResult Database    with Some x -> x | None -> envBackstop "Database"   "EQUINOX_COSMOS_DATABASE"
        member __.Collection =          match a.TryGetResult Collection  with Some x -> x | None -> envBackstop "Collection" "EQUINOX_COSMOS_COLLECTION"

        member __.Timeout =             a.GetResult(Timeout, 5.) |> TimeSpan.FromSeconds
        member __.Retries =             a.GetResult(Retries, 0)
        member __.MaxRetryWaitTime =    a.GetResult(RetriesWaitTime, 5)

        /// Connect with the provided parameters and/or environment variables
        member x.Connect
            /// Connection/Client identifier for logging purposes
            name : Async<CosmosConnection> =
            let (Discovery.UriAndKey (endpointUri,_masterKey)) as discovery = x.Discovery
            Log.Information("Destination CosmosDb {mode} {endpointUri} Database {database} Collection {collection}",
                x.Mode, endpointUri, x.Database, x.Collection)
            Log.Information("Destination CosmosDb timeout {timeout}s; Throttling retries {retries}, max wait {maxRetryWaitTime}s",
                (let t = x.Timeout in t.TotalSeconds), x.Retries, x.MaxRetryWaitTime)
            let c = CosmosConnector(x.Timeout, x.Retries, x.MaxRetryWaitTime, Log.Logger, mode=x.Mode)
            c.Connect(name, discovery)

    /// Parse the commandline; can throw exceptions in response to missing arguments and/or `-h`/`--help` args
    let parse argv : Arguments =
        let programName = System.Reflection.Assembly.GetEntryAssembly().GetName().Name
        let parser = ArgumentParser.Create<Parameters>(programName = programName)
        parser.ParseCommandLine argv |> Arguments

// Illustrates how to emit direct to the Console using Serilog
// Other topographies can be achieved by using various adapters and bridges, e.g., SerilogTarget or Serilog.Sinks.NLog
module Logging =
    open Serilog.Events
    let initialize verbose verboseConsole maybeSeqEndpoint =
        Log.Logger <-
            LoggerConfiguration()
                .Destructure.FSharpTypes()
                .Enrich.FromLogContext()
            |> fun c -> // LibLog writes to the global logger, so we need to control the emission if we don't want to pass loggers everywhere
                        let cfpLevel = if verboseConsole then LogEventLevel.Debug else LogEventLevel.Warning
                        c.MinimumLevel.Override("Microsoft.Azure.Documents.ChangeFeedProcessor", cfpLevel)
            |> fun c -> let ingesterLevel = if verboseConsole then LogEventLevel.Debug else LogEventLevel.Information
                        c.MinimumLevel.Override(typeof<Equinox.Projection.State.StreamStates>.FullName, ingesterLevel)
            |> fun c -> if verbose then c.MinimumLevel.Debug() else c
            |> fun c -> let generalLevel = if verbose then LogEventLevel.Information else LogEventLevel.Warning
                        c.MinimumLevel.Override(typeof<Equinox.Cosmos.Projection.CosmosIngester.Writer.Result>.FullName, generalLevel)
<<<<<<< HEAD
                         .MinimumLevel.Override(typeof<Checkpoint.CheckpointSeries>.FullName, LogEventLevel.Information)
=======
>>>>>>> 6c0645be
            |> fun c -> let t = "[{Timestamp:HH:mm:ss} {Level:u3}] {partitionKeyRangeId} {Tranche} {Message:lj} {NewLine}{Exception}"
                        let configure (a : Configuration.LoggerSinkConfiguration) : unit =
                            a.Logger(fun l ->
                                l.WriteTo.Sink(Equinox.Cosmos.Store.Log.InternalMetrics.RuCounters.RuCounterSink()) |> ignore) |> ignore
                            a.Logger(fun l ->
                                let isEqx = Filters.Matching.FromSource<Core.CosmosContext>().Invoke
                                let isWriter = Filters.Matching.FromSource<Equinox.Cosmos.Projection.CosmosIngester.Writer.Result>().Invoke
<<<<<<< HEAD
                                let isCheckpointing = Filters.Matching.FromSource<Checkpoint.CheckpointSeries>().Invoke
                                (if verboseConsole then l else l.Filter.ByExcluding(fun x -> isEqx x || isCheckpointing x || isWriter x))
=======
                                let isCfp429a = Filters.Matching.FromSource("Microsoft.Azure.Documents.ChangeFeedProcessor.LeaseManagement.DocumentServiceLeaseUpdater").Invoke
                                let isCfp429b = Filters.Matching.FromSource("Microsoft.Azure.Documents.ChangeFeedProcessor.PartitionManagement.LeaseRenewer").Invoke
                                let isCfp429c = Filters.Matching.FromSource("Microsoft.Azure.Documents.ChangeFeedProcessor.PartitionManagement.PartitionLoadBalancer").Invoke
                                (if verboseConsole then l else l.Filter.ByExcluding(fun x -> isEqx x || isWriter x || isCfp429a x || isCfp429b x || isCfp429c x))
>>>>>>> 6c0645be
                                    .WriteTo.Console(theme=Sinks.SystemConsole.Themes.AnsiConsoleTheme.Code, outputTemplate=t)
                                    |> ignore) |> ignore
                        c.WriteTo.Async(bufferSize=65536, blockWhenFull=true, configure=Action<_> configure)
            |> fun c -> match maybeSeqEndpoint with None -> c | Some endpoint -> c.WriteTo.Seq(endpoint)
            |> fun c -> c.CreateLogger()
        Log.ForContext<Equinox.Projection.State.StreamStates>(), Log.ForContext<Core.CosmosContext>()

[<EntryPoint>]
let main argv =
    try let args = CmdParser.parse argv
<<<<<<< HEAD
#if cosmos
        let log,storeLog = Logging.initialize args.Verbose args.ChangeFeedVerbose args.MaybeSeqEndpoint
#else
        let log,storeLog = Logging.initialize args.Verbose args.VerboseConsole args.MaybeSeqEndpoint
#endif
        let destination = args.Destination.Connect "SyncTemplate" |> Async.RunSynchronously
        let colls = CosmosCollections(args.Destination.Database, args.Destination.Collection)
        let resolveCheckpointStream =
            let gateway = CosmosGateway(destination, CosmosBatchingPolicy())
            let store = Equinox.Cosmos.CosmosStore(gateway, colls)
            let settings = Newtonsoft.Json.JsonSerializerSettings()
            let codec = Equinox.Codec.NewtonsoftJson.Json.Create settings
            let caching =
                let c = Equinox.Cosmos.Caching.Cache("SyncTemplate", sizeMb = 1)
                Equinox.Cosmos.CachingStrategy.SlidingWindow (c, TimeSpan.FromMinutes 20.)
            let access = Equinox.Cosmos.AccessStrategy.Snapshot (Checkpoint.Folds.isOrigin, Checkpoint.Folds.unfold)
            Equinox.Cosmos.CosmosResolver(store, codec, Checkpoint.Folds.fold, Checkpoint.Folds.initial, caching, access).Resolve
        let target = Equinox.Cosmos.Core.CosmosContext(destination, colls, storeLog)
#if cosmos
        let discovery, source, connectionPolicy, catFilter = args.Source.BuildConnectionDetails()
        let auxDiscovery, aux, leaseId, startFromHere, batchSize, lagFrequency = args.BuildChangeFeedParams()
#if marveleqx
        let createSyncHandler () = CosmosSource.createRangeSyncHandler log args.MaxPendingBatches (target, args.MaxWriters) (CosmosSource.transformV0 catFilter)
#else
        let createSyncHandler () = CosmosSource.createRangeSyncHandler log args.MaxPendingBatches (target, args.MaxWriters) (CosmosSource.transformOrFilter catFilter)
=======
        let log,storeLog = Logging.initialize args.Verbose args.ChangeFeedVerbose args.MaybeSeqEndpoint
        let target =
            let destination = args.Destination.Connect "SyncTemplate" |> Async.RunSynchronously
            let colls = CosmosCollections(args.Destination.Database, args.Destination.Collection)
            Equinox.Cosmos.Core.CosmosContext(destination, colls, storeLog)
        let discovery, source, connectionPolicy, catFilter = args.Source.BuildConnectionDetails()
        let auxDiscovery, aux, leaseId, startFromHere, batchSize, lagFrequency = args.BuildChangeFeedParams()
#if marveleqx
        let createSyncHandler = CosmosSource.createRangeSyncHandler log args.MaxPendingBatches (target, args.MaxWriters) (CosmosSource.transformV0 catFilter)
#else
        let createSyncHandler = CosmosSource.createRangeSyncHandler log args.MaxPendingBatches (target, args.MaxWriters) (CosmosSource.transformOrFilter catFilter)
>>>>>>> 6c0645be
        // Uncomment to test marveleqx mode
        // let createSyncHandler () = CosmosSource.createRangeSyncHandler log target (CosmosSource.transformV0 catFilter)
#endif
        CosmosSource.run (discovery, source) (auxDiscovery, aux) connectionPolicy
            (leaseId, startFromHere, batchSize, lagFrequency)
            createSyncHandler
#else
        let connect () = let c = args.Source.Connect(log, log, ConnectionStrategy.ClusterSingle NodePreference.PreferSlave) in c.ReadConnection 
        let catFilter = args.Source.CategoryFilterFunction
        let spec = args.BuildFeedParams()
        let tryMapEvent catFilter (x : EventStore.ClientAPI.ResolvedEvent) =
            match x.Event with
            | e when not e.IsJson
                || e.EventStreamId.StartsWith("$") 
                || e.EventType.StartsWith("compacted",StringComparison.OrdinalIgnoreCase)
                || e.EventStreamId.StartsWith "marvel_bookmark"
                || e.EventStreamId.EndsWith "_checkpoints"
                || e.EventStreamId.EndsWith "_checkpoint"
                || e.EventStreamId.StartsWith "Inventory-" // Too long
                || e.EventStreamId.StartsWith "InventoryCount-" // No Longer used
                || e.EventStreamId.StartsWith "InventoryLog" // 5GB, causes lopsided partitions, unused
                || e.EventStreamId = "SkuFileUpload-534e4362c641461ca27e3d23547f0852"
                || e.EventStreamId = "SkuFileUpload-778f1efeab214f5bab2860d1f802ef24"
                || e.EventStreamId = "PurchaseOrder-5791" // item too large
                || not (catFilter e.EventStreamId) -> None
            | e -> e |> EventStoreSource.toIngestionItem |> Some
        EventStoreSource.run log (connect, spec, tryMapEvent catFilter) args.MaxPendingBatches args.MaxProcessing (target, args.MaxWriters) resolveCheckpointStream
#endif
        |> Async.RunSynchronously
        0 
    with :? Argu.ArguParseException as e -> eprintfn "%s" e.Message; 1
        | CmdParser.InvalidArguments msg -> eprintfn "%s" msg; 1
        | e -> eprintfn "%s" e.Message; 1<|MERGE_RESOLUTION|>--- conflicted
+++ resolved
@@ -1,15 +1,11 @@
 ﻿module SyncTemplate.Program
 
 open Equinox.Cosmos
-<<<<<<< HEAD
 #if cosmos
 open Equinox.Cosmos.Projection
 #else
 open Equinox.EventStore
 #endif
-=======
-open Equinox.Cosmos.Projection
->>>>>>> 6c0645be
 open Serilog
 open System
 
@@ -27,27 +23,20 @@
         | [<MainCommand; ExactlyOnce>] ConsumerGroupName of string
         | [<AltCommandLine "-S"; Unique>] LocalSeq
         | [<AltCommandLine "-v"; Unique>] Verbose
-<<<<<<< HEAD
-        | [<AltCommandLine "-f"; Unique>] FromTail
-=======
         | [<AltCommandLine "-z"; Unique>] FromTail
->>>>>>> 6c0645be
-        | [<AltCommandLine "-mi"; Unique>] BatchSize of int
         | [<AltCommandLine "-r"; Unique>] MaxPendingBatches of int
         | [<AltCommandLine "-mp"; Unique>] MaxProcessing of int
         | [<AltCommandLine "-w"; Unique>] MaxWriters of int
-<<<<<<< HEAD
-#if cosmos
-=======
->>>>>>> 6c0645be
+#if cosmos
+        | [<AltCommandLine "-md"; Unique>] MaxDocuments of int
         | [<AltCommandLine "-vc"; Unique>] ChangeFeedVerbose
         | [<AltCommandLine "-as"; Unique>] LeaseCollectionSource of string
         | [<AltCommandLine "-ad"; Unique>] LeaseCollectionDestination of string
         | [<AltCommandLine "-l"; Unique>] LagFreqS of float
-<<<<<<< HEAD
 #else
         | [<AltCommandLine "-vc"; Unique>] VerboseConsole
         | [<AltCommandLine "-f"; Unique>] ForceRestart
+        | [<AltCommandLine "-mi"; Unique>] BatchSize of int
         | [<AltCommandLine "-mim"; Unique>] MinBatchSize of int
         | [<AltCommandLine "-p"; Unique>] Position of int64
         | [<AltCommandLine "-c"; Unique>] Chunk of int
@@ -56,8 +45,6 @@
         | [<AltCommandLine "-i"; Unique>] Stripes of int
         | [<AltCommandLine "-t"; Unique>] Tail of intervalS: float
 #endif
-=======
->>>>>>> 6c0645be
         | [<CliPrefix(CliPrefix.None); Unique(*ExactlyOnce is not supported*); Last>] Source of ParseResults<SourceParameters>
         interface IArgParserTemplate with
             member a.Usage =
@@ -68,23 +55,19 @@
                 | MaxPendingBatches _ ->    "Maximum number of batches to let processing get ahead of completion. Default: 2048"
                 | MaxProcessing _ ->        "Maximum number of batches to process concurrently. Default: 128"
                 | MaxWriters _ ->           "Maximum number of concurrent writes to target permitted. Default: 512"
-<<<<<<< HEAD
-#if cosmos
-=======
->>>>>>> 6c0645be
+#if cosmos
                 | ChangeFeedVerbose ->      "request Verbose Logging from ChangeFeedProcessor. Default: off"
                 | FromTail _ ->             "(iff the Consumer Name is fresh) - force skip to present Position. Default: Never skip an event."
-                | BatchSize _ ->            "maximum item count to request from feed. Default: 1000"
+                | MaxDocuments _ ->         "maximum item count to request from feed. Default: unlimited"
                 | LeaseCollectionSource _ ->"specify Collection Name for Leases collection, within `source` connection/database (default: `source`'s `collection` + `-aux`)."
                 | LeaseCollectionDestination _ -> "specify Collection Name for Leases collection, within [destination] `cosmos` connection/database (default: defined relative to `source`'s `collection`)."
                 | LagFreqS _ ->             "specify frequency to dump lag stats. Default: off"
                 | Source _ ->               "CosmosDb input parameters."
-<<<<<<< HEAD
 #else
                 | VerboseConsole ->         "request Verbose Console Logging. Default: off"
                 | FromTail ->               "Start the processing from the Tail"
+                | ForceRestart _ ->         "Forget the current committed position; start from (and commit) specified position. Default: start from specified position or resume from committed."
                 | BatchSize _ ->            "maximum item count to request from feed. Default: 4096"
-                | ForceRestart _ ->         "Forget the current committed position; start from (and commit) specified position. Default: start from specified position or resume from committed."
                 | MinBatchSize _ ->         "minimum item count to drop down to in reaction to read failures. Default: 512"
                 | Position _ ->             "EventStore $all Stream Position to commence from"
                 | Chunk _ ->                "EventStore $all Chunk to commence from"
@@ -94,20 +77,16 @@
                 | Tail _ ->                 "attempt to read from tail at specified interval in Seconds. Default: 1"
                 | Source _ ->               "EventStore input parameters."
 #endif
-=======
->>>>>>> 6c0645be
     and Arguments(a : ParseResults<Parameters>) =
         member __.MaybeSeqEndpoint =    if a.Contains LocalSeq then Some "http://localhost:5341" else None
         member __.Verbose =             a.Contains Verbose
         member __.MaxPendingBatches =   a.GetResult(MaxPendingBatches,1000)
         member __.MaxProcessing =       a.GetResult(MaxProcessing,32)
         member __.MaxWriters =          a.GetResult(MaxWriters,1024)
-<<<<<<< HEAD
 #if cosmos
         member __.ChangeFeedVerbose =   a.Contains ChangeFeedVerbose
         member __.LeaseId =             a.GetResult ConsumerGroupName
         member __.BatchSize =           a.GetResult(BatchSize,1000)
-        member __.StartFromHere =       a.Contains FromTail
         member __.LagFrequency =        a.TryGetResult LagFreqS |> Option.map TimeSpan.FromSeconds
 #else
         member __.VerboseConsole =      a.Contains VerboseConsole
@@ -121,12 +100,6 @@
         member __.CheckpointInterval =  TimeSpan.FromHours 1.
         member __.ForceRestart =        a.Contains ForceRestart
 #endif
-=======
-        member __.ChangeFeedVerbose =   a.Contains ChangeFeedVerbose
-        member __.LeaseId =             a.GetResult ConsumerGroupName
-        member __.BatchSize =           a.GetResult(BatchSize,1000)
-        member __.LagFrequency =        a.TryGetResult LagFreqS |> Option.map TimeSpan.FromSeconds
->>>>>>> 6c0645be
 
         member val Source : SourceArguments = SourceArguments(a.GetResult Source)
         member __.Destination : DestinationArguments = __.Source.Destination
@@ -141,7 +114,6 @@
             Log.Information("Processing Lease {leaseId} in Database {db} Collection {coll} in batches of {batchSize}", x.LeaseId, db.database, db.collection, x.BatchSize)
             if a.Contains FromTail then Log.Warning("(If new projector group) Skipping projection of all existing events.")
             x.LagFrequency |> Option.iter (fun s -> Log.Information("Dumping lag stats at {lagS:n0}s intervals", s.TotalSeconds)) 
-<<<<<<< HEAD
             disco, db, x.LeaseId, x.StartFromHere, x.BatchSize, x.LagFrequency
 #else
         member x.BuildFeedParams() : EventStoreSource.ReaderSpec =
@@ -161,9 +133,6 @@
             {   groupName = x.ConsumerGroupName; start = startPos; checkpointInterval = x.CheckpointInterval; tailInterval = x.TailInterval; forceRestart = x.ForceRestart
                 batchSize = x.StartingBatchSize; minBatchSize = x.MinBatchSize; gorge = x.Gorge; stripes = x.Stripes }
 #endif
-=======
-            disco, db, x.LeaseId, a.Contains FromTail, x.BatchSize, x.LagFrequency
->>>>>>> 6c0645be
     and [<NoEquality; NoComparison>] SourceParameters =
 #if cosmos
         | [<AltCommandLine "-m">] SourceConnectionMode of Equinox.Cosmos.ConnectionMode
@@ -317,10 +286,7 @@
             |> fun c -> if verbose then c.MinimumLevel.Debug() else c
             |> fun c -> let generalLevel = if verbose then LogEventLevel.Information else LogEventLevel.Warning
                         c.MinimumLevel.Override(typeof<Equinox.Cosmos.Projection.CosmosIngester.Writer.Result>.FullName, generalLevel)
-<<<<<<< HEAD
                          .MinimumLevel.Override(typeof<Checkpoint.CheckpointSeries>.FullName, LogEventLevel.Information)
-=======
->>>>>>> 6c0645be
             |> fun c -> let t = "[{Timestamp:HH:mm:ss} {Level:u3}] {partitionKeyRangeId} {Tranche} {Message:lj} {NewLine}{Exception}"
                         let configure (a : Configuration.LoggerSinkConfiguration) : unit =
                             a.Logger(fun l ->
@@ -328,15 +294,8 @@
                             a.Logger(fun l ->
                                 let isEqx = Filters.Matching.FromSource<Core.CosmosContext>().Invoke
                                 let isWriter = Filters.Matching.FromSource<Equinox.Cosmos.Projection.CosmosIngester.Writer.Result>().Invoke
-<<<<<<< HEAD
                                 let isCheckpointing = Filters.Matching.FromSource<Checkpoint.CheckpointSeries>().Invoke
                                 (if verboseConsole then l else l.Filter.ByExcluding(fun x -> isEqx x || isCheckpointing x || isWriter x))
-=======
-                                let isCfp429a = Filters.Matching.FromSource("Microsoft.Azure.Documents.ChangeFeedProcessor.LeaseManagement.DocumentServiceLeaseUpdater").Invoke
-                                let isCfp429b = Filters.Matching.FromSource("Microsoft.Azure.Documents.ChangeFeedProcessor.PartitionManagement.LeaseRenewer").Invoke
-                                let isCfp429c = Filters.Matching.FromSource("Microsoft.Azure.Documents.ChangeFeedProcessor.PartitionManagement.PartitionLoadBalancer").Invoke
-                                (if verboseConsole then l else l.Filter.ByExcluding(fun x -> isEqx x || isWriter x || isCfp429a x || isCfp429b x || isCfp429c x))
->>>>>>> 6c0645be
                                     .WriteTo.Console(theme=Sinks.SystemConsole.Themes.AnsiConsoleTheme.Code, outputTemplate=t)
                                     |> ignore) |> ignore
                         c.WriteTo.Async(bufferSize=65536, blockWhenFull=true, configure=Action<_> configure)
@@ -347,7 +306,6 @@
 [<EntryPoint>]
 let main argv =
     try let args = CmdParser.parse argv
-<<<<<<< HEAD
 #if cosmos
         let log,storeLog = Logging.initialize args.Verbose args.ChangeFeedVerbose args.MaybeSeqEndpoint
 #else
@@ -373,19 +331,6 @@
         let createSyncHandler () = CosmosSource.createRangeSyncHandler log args.MaxPendingBatches (target, args.MaxWriters) (CosmosSource.transformV0 catFilter)
 #else
         let createSyncHandler () = CosmosSource.createRangeSyncHandler log args.MaxPendingBatches (target, args.MaxWriters) (CosmosSource.transformOrFilter catFilter)
-=======
-        let log,storeLog = Logging.initialize args.Verbose args.ChangeFeedVerbose args.MaybeSeqEndpoint
-        let target =
-            let destination = args.Destination.Connect "SyncTemplate" |> Async.RunSynchronously
-            let colls = CosmosCollections(args.Destination.Database, args.Destination.Collection)
-            Equinox.Cosmos.Core.CosmosContext(destination, colls, storeLog)
-        let discovery, source, connectionPolicy, catFilter = args.Source.BuildConnectionDetails()
-        let auxDiscovery, aux, leaseId, startFromHere, batchSize, lagFrequency = args.BuildChangeFeedParams()
-#if marveleqx
-        let createSyncHandler = CosmosSource.createRangeSyncHandler log args.MaxPendingBatches (target, args.MaxWriters) (CosmosSource.transformV0 catFilter)
-#else
-        let createSyncHandler = CosmosSource.createRangeSyncHandler log args.MaxPendingBatches (target, args.MaxWriters) (CosmosSource.transformOrFilter catFilter)
->>>>>>> 6c0645be
         // Uncomment to test marveleqx mode
         // let createSyncHandler () = CosmosSource.createRangeSyncHandler log target (CosmosSource.transformV0 catFilter)
 #endif
