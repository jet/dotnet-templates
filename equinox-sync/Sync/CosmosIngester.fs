﻿module Equinox.Cosmos.Projection.CosmosIngester

open Equinox.Cosmos.Core
open Equinox.Cosmos.Store
open Equinox.Projection.Scheduling
open Equinox.Projection.State
open Serilog

[<AutoOpen>]
module Writer =
    type [<RequireQualifiedAccess>] ResultKind = TimedOut | RateLimited | TooLarge | Malformed | Other

    type [<NoComparison>] Result =
        | Ok of updatedPos: int64
        | Duplicate of updatedPos: int64
        | PartialDuplicate of overage: Span
        | PrefixMissing of batch: Span * writePos: int64
    let logTo (log: ILogger) (res : string * Choice<(int*int)*Result,exn>) =
        match res with
        | stream, (Choice1Of2 (_, Ok pos)) ->
            log.Information("Wrote     {stream} up to {pos}", stream, pos)
        | stream, (Choice1Of2 (_, Duplicate updatedPos)) ->
            log.Information("Ignored   {stream} (synced up to {pos})", stream, updatedPos)
        | stream, (Choice1Of2 (_, PartialDuplicate overage)) ->
            log.Information("Requeing  {stream} {pos} ({count} events)", stream, overage.index, overage.events.Length)
        | stream, (Choice1Of2 (_, PrefixMissing (batch,pos))) ->
            log.Information("Waiting   {stream} missing {gap} events ({count} events @ {pos})", stream, batch.index-pos, batch.events.Length, batch.index)
        | stream, Choice2Of2 exn ->
            log.Warning(exn,"Writing   {stream} failed, retrying", stream)

    let write (log : ILogger) (ctx : CosmosContext) ({ stream = s; span = { index = i; events = e}} as batch) = async {
        let stream = ctx.CreateStream s
        log.Debug("Writing {s}@{i}x{n}",s,i,e.Length)
        let! res = ctx.Sync(stream, { index = i; etag = None }, e)
        let ress =
            match res with
            | AppendResult.Ok pos -> Ok pos.index
            | AppendResult.Conflict (pos, _) | AppendResult.ConflictUnknown pos ->
                match pos.index with
                | actual when actual < i -> PrefixMissing (batch.span, actual)
                | actual when actual >= i + e.LongLength -> Duplicate actual
                | actual -> PartialDuplicate { index = actual; events = e |> Array.skip (actual-i |> int) }
        log.Debug("Result: {res}",ress)
        return ress }
    let (|TimedOutMessage|RateLimitedMessage|TooLargeMessage|MalformedMessage|Other|) (e: exn) =
        match string e with
        | m when m.Contains "Microsoft.Azure.Documents.RequestTimeoutException" -> TimedOutMessage
        | m when m.Contains "Microsoft.Azure.Documents.RequestRateTooLargeException" -> RateLimitedMessage
        | m when m.Contains "Microsoft.Azure.Documents.RequestEntityTooLargeException" -> TooLargeMessage
        | m when m.Contains "SyntaxError: JSON.parse Error: Unexpected input at position"
             || m.Contains "SyntaxError: JSON.parse Error: Invalid character at position" -> MalformedMessage
        | _ -> Other

    let classify = function
        | RateLimitedMessage -> ResultKind.RateLimited
        | TimedOutMessage -> ResultKind.TimedOut
        | TooLargeMessage -> ResultKind.TooLarge
        | MalformedMessage -> ResultKind.Malformed
        | Other -> ResultKind.Other
    let isMalformed = function
        | ResultKind.RateLimited | ResultKind.TimedOut | ResultKind.Other -> false
        | ResultKind.TooLarge | ResultKind.Malformed -> true

type Stats(log : ILogger, statsInterval) =
    inherit Stats<(int*int)*Writer.Result>(log, statsInterval)
    let resultOk, resultDup, resultPartialDup, resultPrefix, resultExnOther = ref 0, ref 0, ref 0, ref 0, ref 0
    let rateLimited, timedOut, tooLarge, malformed = ref 0, ref 0, ref 0, ref 0
    let mutable events, bytes = 0, 0L
    let badCats = CatStats()

    override __.DumpExtraStats() =
        let results = !resultOk + !resultDup + !resultPartialDup + !resultPrefix
        log.Information("Completed {completed:n0} {events:n0}e {mb:n0}MB ({ok:n0} ok {dup:n0} redundant {partial:n0} partial {prefix:n0} waiting)",
            results, events, mb bytes, !resultOk, !resultDup, !resultPartialDup, !resultPrefix)
        resultOk := 0; resultDup := 0; resultPartialDup := 0; resultPrefix := 0; events <- 0; bytes <- 0L
        if !rateLimited <> 0 || !timedOut <> 0 || !tooLarge <> 0 || !malformed <> 0 then
            log.Warning("Exceptions {rateLimited:n0} rate-limited, {timedOut:n0} timed out, {tooLarge} too large, {malformed} malformed, {other} other",
                !rateLimited, !timedOut, !tooLarge, !malformed, !resultExnOther)
            rateLimited := 0; timedOut := 0; tooLarge := 0; malformed := 0; resultExnOther := 0
            if badCats.Any then log.Error("Malformed categories {badCats}", badCats.StatsDescending); badCats.Clear()
        Equinox.Cosmos.Store.Log.InternalMetrics.dump log

    override __.Handle message =
        base.Handle message
        match message with
        | Add (_,_)
        | AddActive _
        | Added _ -> ()
        | Result (_stream, Choice1Of2 ((es,bs),r)) ->
            events <- events + es
            bytes <- bytes + int64 bs
            match r with
            | Writer.Result.Ok _ -> incr resultOk
            | Writer.Result.Duplicate _ -> incr resultDup
            | Writer.Result.PartialDuplicate _ -> incr resultPartialDup
            | Writer.Result.PrefixMissing _ -> incr resultPrefix
        | Result (stream, Choice2Of2 exn) ->
            match Writer.classify exn with
            | ResultKind.Other -> incr resultExnOther
            | ResultKind.RateLimited -> incr rateLimited
            | ResultKind.TooLarge -> category stream |> badCats.Ingest; incr tooLarge
            | ResultKind.Malformed -> category stream |> badCats.Ingest; incr malformed
            | ResultKind.TimedOut -> incr timedOut

let start (log : Serilog.ILogger, maxPendingBatches, cosmosContext, maxWriters, statsInterval) =
    let cosmosPayloadLimit = 2 * 1024 * 1024 - (*fudge*)4096
    let cosmosPayloadBytes (x: Equinox.Codec.IEvent<byte[]>) = arrayBytes x.Data + arrayBytes x.Meta + (x.EventType.Length * 2) + 96
    let writerResultLog = log.ForContext<Writer.Result>()
    let trim (writePos : int64 option, batch : StreamSpan) =
        // Reduce the item count when we don't yet know the write position in order to efficiently discover the redundancy where data is already present
        // 100K budget for first page of an event makes validations cheaper while retaining general efficiency
        let mutable bytesBudget, countBudget = match writePos with None -> 100 * 1024, 100 | Some _ -> cosmosPayloadLimit, 4096
        let mutable count = 0
        let max2MbMax100EventsMax10EventsFirstTranche (y : Equinox.Codec.IEvent<byte[]>) =
            bytesBudget <- bytesBudget - cosmosPayloadBytes y
            countBudget <- countBudget - 1
            count <- count + 1
            // always send at least one event in order to surface the problem and have the stream mark malformed
            count = 1 || (countBudget >= 0 && bytesBudget >= 0)
        { stream = batch.stream; span = { index = batch.span.index; events =  batch.span.events |> Array.takeWhile max2MbMax100EventsMax10EventsFirstTranche } }
    let project batch = async {
        let trimmed = trim batch
        try let! res = Writer.write log cosmosContext trimmed
            let stats = trimmed.span.events.Length, trimmed.span.events |> Seq.sumBy cosmosPayloadBytes
            return Choice1Of2 (stats,res)
        with e -> return Choice2Of2 e }
    let interpretProgress (streams: StreamStates) stream res =
        let applyResultToStreamState = function
            | Choice1Of2 (_stats, Writer.Ok pos) ->                       streams.InternalUpdate stream pos null
            | Choice1Of2 (_stats, Writer.Duplicate pos) ->                streams.InternalUpdate stream pos null
            | Choice1Of2 (_stats, Writer.PartialDuplicate overage) ->     streams.InternalUpdate stream overage.index [|overage|]
            | Choice1Of2 (_stats, Writer.PrefixMissing (overage,pos)) ->  streams.InternalUpdate stream pos [|overage|]
            | Choice2Of2 exn ->
                let malformed = Writer.classify exn |> Writer.isMalformed
                streams.SetMalformed(stream,malformed)
        let _stream, { write = wp } = applyResultToStreamState res
        Writer.logTo writerResultLog (stream,res)
        wp
<<<<<<< HEAD
    let projectionAndCosmosStats = Stats(log, statsInterval)
=======
    let projectionAndCosmosStats = Stats(log.ForContext<Stats>(), statsInterval)
>>>>>>> 6c0645be
    Engine<(int*int)*Writer.Result>.Start(projectionAndCosmosStats, maxPendingBatches, maxWriters, project, interpretProgress)<|MERGE_RESOLUTION|>--- conflicted
+++ resolved
@@ -136,9 +136,5 @@
         let _stream, { write = wp } = applyResultToStreamState res
         Writer.logTo writerResultLog (stream,res)
         wp
-<<<<<<< HEAD
-    let projectionAndCosmosStats = Stats(log, statsInterval)
-=======
     let projectionAndCosmosStats = Stats(log.ForContext<Stats>(), statsInterval)
->>>>>>> 6c0645be
     Engine<(int*int)*Writer.Result>.Start(projectionAndCosmosStats, maxPendingBatches, maxWriters, project, interpretProgress)