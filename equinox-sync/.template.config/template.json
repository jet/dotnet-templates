--- conflicted
+++ resolved
@@ -3,12 +3,8 @@
   "author": "@jet @bartelink",
   "classifications": [
     "Event Sourcing",
-<<<<<<< HEAD
-    "EventStore",
-=======
     "Equinox",
     "Propulsion",
->>>>>>> 0266d4fb
     "CosmosDb",
     "EventStore",
     "ChangeFeed",
