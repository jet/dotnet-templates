module IndexerTemplate.Indexer.Program

open App
open Serilog
open System

module Args =

    open Argu
    [<NoEquality; NoComparison; RequireSubcommand>]
    type Parameters =
        | [<AltCommandLine "-V"; Unique>]   Verbose
        | [<AltCommandLine "-p"; Unique>]   PrometheusPort of int
        | [<AltCommandLine "-g"; Mandatory>] ProcessorName of string
        | [<AltCommandLine "-r"; Unique>]   MaxReadAhead of int
        | [<AltCommandLine "-w"; Unique>]   MaxWriters of int
        | [<AltCommandLine "-a"; Unique>]   AbendTimeoutM of float

        | [<Unique>] DryRun
        | [<AltCommandLine "-F";    Unique>] Follow
        | [<AltCommandLine "-I";    AltCommandLine "--include-indexes"; Unique>] IncIdx
        | [<AltCommandLine "-cat";  AltCommandLine "--include-category">]   IncCat of    regex: string
        | [<AltCommandLine "-ncat"; AltCommandLine "--exclude-category">]   ExcCat of    regex: string
        | [<AltCommandLine "-sn";   AltCommandLine "--include-streamname">] IncStream of regex: string
        | [<AltCommandLine "-nsn";  AltCommandLine "--exclude-streamname">] ExcStream of regex: string
        | [<AltCommandLine "-et";   AltCommandLine "--include-eventtype">]  IncEvent of  regex: string
        | [<AltCommandLine "-net";  AltCommandLine "--exclude-eventtype">]  ExcEvent of  regex: string

        | [<CliPrefix(CliPrefix.None); Last>] Stats of ParseResults<Args.CosmosSourceParameters>
        | [<CliPrefix(CliPrefix.None); Last>] StatsFile of ParseResults<FileParameters>
        | [<CliPrefix(CliPrefix.None); Last>] Index of ParseResults<IndexParameters>
        | [<CliPrefix(CliPrefix.None); Last>] Snapshot of ParseResults<Args.CosmosSourceParameters>
        | [<CliPrefix(CliPrefix.None); Last>] Sync of ParseResults<SyncParameters>
        | [<CliPrefix(CliPrefix.None); Last>] Export of ParseResults<SyncParameters>
        interface IArgParserTemplate with
            member p.Usage = p |> function
                | Verbose ->                "request Verbose Logging. Default: off."
                | PrometheusPort _ ->       "port from which to expose a Prometheus /metrics endpoint. Default: off."
                | ProcessorName _ ->        "Projector consumer group name."
                | MaxReadAhead _ ->         "maximum number of batches to let processing get ahead of completion. Default: File: 32768 Cosmos: 2."
                | MaxWriters _ ->           "maximum number of concurrent streams on which to process at any time. Default: 8 (Sync, Index: 16)."
                | AbendTimeoutM _ ->        "maximum number of minutes to wait before existing where processing enters a (non-transient) perpetual exception state. Default: 2"

                | DryRun ->                 "For Snapshot subcommand, skip actually updating"
                | Follow ->                 "Continue waiting for more input when complete (like unix `tail -f`). Default: the Snapshot and Stats operations exit when the Tail of the feed has been reached"

                | IncIdx ->                 "Include Index streams. Default: Exclude Index Streams, identified by a $ prefix."
                | IncCat _ ->               "Allow Stream Category. Multiple values are combined with OR. Default: include all, subject to Category Deny and Stream Deny rules."
                | ExcCat _ ->               "Deny  Stream Category. Specified values/regexes are applied after the Category Allow rule(s)."
                | IncStream _ ->            "Allow Stream Name. Multiple values are combined with OR. Default: Allow all streams that pass the category Allow test, Fail the Category and Stream deny tests."
                | ExcStream _ ->            "Deny  Stream Name. Specified values/regexes are applied after the IncCat, ExcCat and IncStream filters."

                | IncEvent _ ->             "Allow Event Type Name. Multiple values are combined with OR. Applied only after Category and Stream filters. Default: include all."
                | ExcEvent _ ->             "Deny  Event Type Name. Specified values/regexes are applied after the Event Type Name Allow rule(s)."

                | Stats _ ->                "Gather stats from the input data only; No indexing or writes performed."
                | StatsFile _ ->            "Same as stats, but replacing normal input with a File source"
                | Index _ ->                "Process indexing into the Views Container for the specified feed"
                | Snapshot _ ->             "Process updating of snapshots for all traversed streams in the specified Cosmos feed"
                | Sync _ ->                 "Sync into a specified Store from the specified Cosmos feed"
                | Export _ ->               "Sync into a specified Store from the application's store, rewriting the events"
    and StreamFilterArguments(p: ParseResults<Parameters>) =
        let allowCats, denyCats = p.GetResults IncCat, p.GetResults ExcCat
        let allowSns, denySns = p.GetResults IncStream, p.GetResults ExcStream
        let incIndexes = p.Contains IncIdx
        let allowEts, denyEts = p.GetResults IncEvent, p.GetResults ExcEvent
        let isPlain = Seq.forall (fun x -> Char.IsLetterOrDigit x || x = '_')
<<<<<<< HEAD
        let asRe = Seq.map (fun x -> if isPlain x then $"^{x}$" else x)
        let (|Filter|) exprs =
            let values, pats = List.partition isPlain exprs
            let valuesContains = let set = System.Collections.Generic.HashSet(values) in set.Contains
            let aPatternMatches x = pats |> List.exists (fun p -> System.Text.RegularExpressions.Regex.IsMatch(x, p))
=======
        let asRe = Seq.map (fun x -> if isPlain x then $"^%s{x}$" else x)
        let (|Filter|) exprs =
            let values, pats = List.partition isPlain exprs
            let valuesContains = let set = System.Collections.Generic.HashSet(values) in set.Contains
            let aPatternMatches (x: string) = pats |> List.exists (fun p -> System.Text.RegularExpressions.Regex.IsMatch(x, p))
>>>>>>> a108fac4
            fun cat -> valuesContains cat || aPatternMatches cat
        let filter map (allow, deny) =
            match allow, deny with
            | [], [] -> fun _ -> true
            | Filter includes, Filter excludes -> fun x -> let x = map x in (List.isEmpty allow || includes x) && not (excludes x)
        let validStream = filter FsCodec.StreamName.toString (allowSns, denySns)
        let isTransactionalStream (sn: FsCodec.StreamName) = let sn = FsCodec.StreamName.toString sn in not (sn.StartsWith('$'))
        member _.CreateStreamFilter(maybeCategories) =
            let handlerCats = match maybeCategories with Some xs -> List.ofArray xs | None -> List.empty
            let allowCats = handlerCats @ allowCats
            let validCat = filter FsCodec.StreamName.Category.ofStreamName (allowCats, denyCats)
            let allowCats = match allowCats with [] -> [ ".*" ] | xs -> xs
            let denyCats = denyCats @ [ if not incIndexes then "^\$" ]
            let allowSns, denySns = match allowSns, denySns with [], [] -> [".*"], [] | x -> x
            let allowEts, denyEts = match allowEts, denyEts with [], [] -> [".*"], [] | x -> x
            Log.Information("Categories ☑️ {@allowCats} 🚫{@denyCats} Streams ☑️ {@allowStreams} 🚫{denyStreams} Events ☑️ {allowEts} 🚫{@denyEts}",
                            asRe allowCats, asRe denyCats, asRe allowSns, asRe denySns, asRe allowEts, asRe denyEts)
            fun sn ->
                validCat sn
                && validStream sn
                && (incIndexes || isTransactionalStream sn)
        member val EventFilter = filter (fun (x: Propulsion.Sinks.Event) -> x.EventType) (allowEts, denyEts)
    and [<NoComparison; NoEquality>] Action =
        | SummarizeFile of FileArguments
        | Summarize of Args.CosmosSourceArguments
        | Index of IndexArguments
        | Snapshot of Args.CosmosSourceArguments
        | Sync of SyncArguments
        | Export of SyncArguments
    and Arguments(c: Args.Configuration, p: ParseResults<Parameters>) =
        let action =                        match p.GetSubCommand() with
                                            | Parameters.Stats p ->     Summarize     <| Args.CosmosSourceArguments(c, p)
                                            | Parameters.StatsFile p -> SummarizeFile <| FileArguments(c, p)
                                            | Parameters.Index p ->     Index         <| IndexArguments(c, p)
                                            | Parameters.Snapshot p ->  Snapshot      <| Args.CosmosSourceArguments(c, p)
                                            | Parameters.Sync p ->      Sync          <| SyncArguments(c, p)
                                            | Parameters.Export p ->    Export        <| SyncArguments(c, p)
                                            | _ -> p.Raise "Must specify a subcommand"
        let source =                        match action with
                                            | Summarize c | Snapshot c ->               Choice1Of2 c
                                            | Index a ->                                match a.Source with
                                                                                        | Choice1Of2 c -> Choice1Of2 c
                                                                                        | Choice2Of2 f -> Choice2Of2 f
                                            | Sync s | Export s ->                      match s.Source with
                                                                                        | Choice1Of2 c -> Choice1Of2 c
                                                                                        | Choice2Of2 f -> Choice2Of2 f
                                            | SummarizeFile f ->                        Choice2Of2 f
        let dryRun =                        match action, p.Contains DryRun with
                                            | Snapshot _, value -> value
                                            | _, true -> p.Raise "dryRun is not applicable to any subcommand other than Snapshot"
                                            | _, false -> false
        let actionLabel =                   match action with
                                            | Snapshot _ when dryRun -> "DryRun Snapshot inspect"
                                            | Snapshot _ -> "Snapshot updat"
                                            | Summarize _ | SummarizeFile _ -> "Summariz"
                                            | Index _ -> "Index"
                                            | Sync _ -> "Synchroniz"
                                            | Export _ -> "Export"
        let isFileSource =                  match source with Choice1Of2 _ -> false | Choice2Of2 _ -> true
        let maxReadAhead =                  p.GetResult(MaxReadAhead, if isFileSource then 32768 else 2)
        member val Action =                 action
        member val DryRun =                 dryRun
        member val Source =                 source
        member val Verbose =                p.Contains Verbose
        member val PrometheusPort =         p.TryGetResult PrometheusPort
        member val ProcessorName =          p.GetResult ProcessorName
        member val StatsInterval =          TimeSpan.FromMinutes 1.
        member val StateInterval =          TimeSpan.FromMinutes 5.
        member val AbendTimeout =           p.GetResult(AbendTimeoutM, 2.) |> TimeSpan.FromMinutes
        member val Filters =                StreamFilterArguments(p)
        member val MaxConcurrentProcessors =p.GetResult(MaxWriters, match action with Sync _ | Index _ -> 16 | _ -> 8)
        member val CosmosVerbose =          match source with Choice1Of2 c -> c.Verbose | Choice2Of2 f -> f.CosmosVerbose
        member x.WaitForTail =              if isFileSource || p.Contains Follow then None
                                            else Some (x.StatsInterval * 2.)
        member x.LagEstimationInterval =    x.WaitForTail |> Option.map (fun _ -> TimeSpan.s 5)
        member x.ProcessorParams() =        Log.Information("{action}ing... {processorName}, reading {maxReadAhead} ahead, {dop} writers",
                                                            actionLabel, x.ProcessorName, maxReadAhead, x.MaxConcurrentProcessors)
                                            (x.ProcessorName, maxReadAhead, x.MaxConcurrentProcessors)
        member _.Connect appName = async {  let store contexts = (contexts, Equinox.Cache(appName, sizeMb = 10)) ||> Store.Cosmos.createConfig
                                            match source, action with
                                            | Choice2Of2 f, (SummarizeFile _ | Sync _ | Export _) ->
                                                return Choice1Of3 (f.Filepath, (f.Skip, f.Trunc))
                                            | Choice2Of2 f, Index _ ->
                                                let! contexts = f.Connect()
                                                return Choice2Of3 (f.Filepath, (f.Skip, f.Trunc), store contexts)
<<<<<<< HEAD
                                            | Choice2Of2 _, (Summarize _ | Snapshot _ as x) -> return x |> failwithf "unexpected %A"
=======
                                            | Choice2Of2 _, (Summarize _ | Snapshot _ as x) -> return failwith $"unexpected %A{x}"
>>>>>>> a108fac4
                                            | Choice1Of2 c, action ->
                                                let lsc = match action with Snapshot _ -> true | _ -> false
                                                let! contexts, monitored, leases = c.ConnectWithFeed(lsc = lsc)
                                                return Choice3Of3 (monitored, leases, c.MonitoringParams, store contexts) }
    and [<NoEquality; NoComparison>] SyncParameters =
        | [<AltCommandLine "-s">]           Connection of string
        | [<AltCommandLine "-d">]           Database of string
        | [<AltCommandLine "-c"; Mandatory>] Container of string
        | [<AltCommandLine "-a">]           LeaseContainerId of string
        | [<AltCommandLine "-r">]           Retries of int
        | [<AltCommandLine "-rt">]          RetriesWaitTime of float
        | [<AltCommandLine "-kb">]          MaxKiB of int
        | [<CliPrefix(CliPrefix.None); Last>] Source of ParseResults<Args.CosmosSourceParameters>
        | [<CliPrefix(CliPrefix.None); Last>] SourceFile of ParseResults<FileParameters>
        interface IArgParserTemplate with
            member p.Usage = p |> function
                | Connection _ ->           "specify a connection string for the destination Cosmos account. Default (if Cosmos): Same as Source"
                | Database _ ->             "specify a database name for store. Default (if Cosmos): Same as Source"
                | Container _ ->            "specify a container name for store."
                | LeaseContainerId _ ->     "store leases in Sync target DB (default: use `-aux` adjacent to the Source Container). Enables the Source to be read via a ReadOnly connection string."
                | Retries _ ->              "specify operation retries. Default: 0."
                | RetriesWaitTime _ ->      "specify max wait-time for retry when being throttled by Cosmos in seconds. Default: 5."
                | MaxKiB _ ->               "specify maximum size in KiB to pass to the Sync stored proc (reduce if Malformed Streams due to 413 RequestTooLarge responses). Default: 128."
                | Source _ ->               "Source store from which events are to be consumed via the feed"
                | SourceFile _ ->           "Source File from which events are to be consumed"
    and SyncArguments(c: Args.Configuration, p: ParseResults<SyncParameters>) =
        let source =                        match p.GetSubCommand() with
                                            | Source p -> Choice1Of2 (Args.CosmosSourceArguments(c, p))
                                            | SourceFile f -> Choice2Of2 (FileArguments(c, f))
                                            | x -> p.Raise $"Unexpected Subcommand %A{x}"
        let connection =                    match source with
                                            | Choice1Of2 c -> p.GetResult(Connection, fun () -> c.Connection)
                                            | Choice2Of2 _ -> p.GetResult Connection
        let connector =
            let retries =                   p.GetResult(Retries, 1)
            let maxRetryWaitTime =          p.GetResult(RetriesWaitTime, 5.) |> TimeSpan.FromSeconds
            Equinox.CosmosStore.CosmosStoreConnector(Equinox.CosmosStore.Discovery.ConnectionString connection, retries, maxRetryWaitTime)
        let database =                      match source with
                                            | Choice1Of2 c -> p.GetResult(Database, fun () -> c.Database)
                                            | Choice2Of2 _ -> p.GetResult Database
        let container =                     p.GetResult Container
        member val Source =                 source
        member val MaxBytes =               p.GetResult(MaxKiB, 128) * 1024
        member x.Connect() =                connector.ConnectExternal("Destination", database, container)
        member x.ConnectEvents() = async {  let! context = x.Connect()
                                            return Equinox.CosmosStore.Core.EventsContext(context, Store.Metrics.log) }
        member x.ConnectWithFeed() =        let source = match source with Choice1Of2 c -> c | Choice2Of2 _file -> p.Raise "unexpected"
                                            match p.TryGetResult LeaseContainerId with
                                            | Some localAuxContainerId -> source.ConnectWithFeedReadOnly(connector.CreateUninitialized(), database, localAuxContainerId)
                                            | None -> source.ConnectWithFeed()
    and [<NoEquality; NoComparison>] IndexParameters =
        | [<CliPrefix(CliPrefix.None); Last>] Cosmos of ParseResults<Args.CosmosSourceParameters>
        | [<CliPrefix(CliPrefix.None); Last>] File of ParseResults<FileParameters>
        interface IArgParserTemplate with
            member p.Usage = p |> function
                | Cosmos _ ->               "CosmosDb source parameters"
                | File _ ->                 "Replacing normal input with a File source"
    and IndexArguments(c: Args.Configuration, p: ParseResults<IndexParameters>) =
        member val Source =                 match p.GetSubCommand() with
                                            | IndexParameters.Cosmos p -> Choice1Of2 (Args.CosmosSourceArguments(c, p))
                                            | IndexParameters.File f -> Choice2Of2 (FileArguments(c, f))
                                            // | _ -> p.Raise $"Unexpected Subcommand %A{x}"
    and [<NoEquality; NoComparison>] FileParameters =
        | [<AltCommandLine "-f"; Mandatory; MainCommand>] Path of filename: string
        | [<AltCommandLine "-s"; Unique>]   Skip of lines: int
        | [<AltCommandLine "-eof"; Unique>] Truncate of lines: int
        | [<AltCommandLine "-pos"; Unique>] LineNo of int
        | [<CliPrefix(CliPrefix.None); Unique>] Cosmos of ParseResults<Args.CosmosParameters>
        interface IArgParserTemplate with
            member p.Usage = p |> function
                | Path _ ->                 "specify file path"
                | Skip _ ->                 "specify number of lines to skip"
                | Truncate _ ->             "specify line number to pretend is End of File"
                | LineNo _ ->               "specify line number to start (1-based)"
                | Cosmos _ ->               "CosmosDb parameters (required for Index, not applicable for StatsFile or SourceFile)"
    and FileArguments(c: Args.Configuration, p: ParseResults<FileParameters>) =
        let cosmos =                        match p.TryGetSubCommand() with Some (Cosmos p) -> Args.CosmosArguments(c, p) |> Some | _ -> None
        let cosmosMissing () =              p.Raise "cosmos details must be specified"
        member val CosmosVerbose =          match cosmos with Some c -> c.Verbose | None -> false
        member val Filepath =               p.GetResult Path
        member val Skip =                   p.TryPostProcessResult(LineNo, fun l -> l - 1) |> Option.defaultWith (fun () -> p.GetResult(Skip, 0))
        member val Trunc =                  p.TryGetResult Truncate
        member _.Connect() =                match cosmos with Some c -> c.Connect() | None -> async { return cosmosMissing () }

    /// Parse the commandline; can throw exceptions in response to missing arguments and/or `-h`/`--help` args
    let parse tryGetConfigValue argv: Arguments =
        let programName = System.Reflection.Assembly.GetEntryAssembly().GetName().Name
        let parser = ArgumentParser.Create<Parameters>(programName = programName)
        Arguments(Args.Configuration tryGetConfigValue, parser.ParseCommandLine argv)

let [<Literal>] AppName = "IndexerTemplate"

let build (args: Args.Arguments) = async {
    let processorName, maxReadAhead, maxConcurrentStreams = args.ProcessorParams()
    let parse = args.Filters.CreateStreamFilter >> Propulsion.CosmosStore.EquinoxSystemTextJsonParser.whereStream
    let configureWithStreamsSink_ stats cats handle =
        cats |> parse, Factory.StartStreamsSink(Log.Logger, stats, maxConcurrentStreams, handle, maxReadAhead)
    let configureWithStreamsSink stats handle = configureWithStreamsSink_ stats None handle
    let summarize () =
        let stats = Visitor.Stats(Log.Logger, args.StatsInterval, args.StateInterval, args.CosmosVerbose, args.AbendTimeout)
        let handle = Visitor.Factory.createHandler args.Filters.EventFilter
        configureWithStreamsSink stats handle
    let index store =
        let stats = Indexer.Stats(Log.Logger, args.StatsInterval, args.StateInterval, args.CosmosVerbose, args.AbendTimeout)
        let cats, handle = Indexer.Factory.create store // args.Filters.EventFilter
        configureWithStreamsSink_ stats cats handle
    let snapshot store =
        let stats = Snapshotter.Stats(Log.Logger, args.StatsInterval, args.StateInterval, args.CosmosVerbose, args.AbendTimeout)
        let handle = Snapshotter.Factory.createHandler args.DryRun store
        configureWithStreamsSink stats handle
    let sync (a: Args.SyncArguments) =
        let eventsContext = a.ConnectEvents() |> Async.RunSynchronously
        parse None,
        let stats = Propulsion.CosmosStore.CosmosStoreSinkStats(Log.Logger, args.StatsInterval, args.StateInterval)
        Propulsion.CosmosStore.CosmosStoreSink.Start(Log.Logger, maxReadAhead, eventsContext, maxConcurrentStreams, stats,
                                                     purgeInterval = TimeSpan.FromHours 1, maxBytes = a.MaxBytes)
    let export (a: Args.SyncArguments) =
        let context = a.Connect() |> Async.RunSynchronously
        let cache = Equinox.Cache (AppName, sizeMb = 10)
        let stats = Ingester.Stats(Log.Logger, args.StatsInterval, args.StateInterval, args.CosmosVerbose, args.AbendTimeout)
        let handle = Ingester.Factory.createHandler (context, cache)
        configureWithStreamsSink stats handle
    let mkFileSource filePath (skip, truncate) parseFeedDoc sink =
        sink, CosmosDumpSource.Start(Log.Logger, args.StatsInterval, filePath, skip, parseFeedDoc, sink, ?truncateTo = truncate)
    match! args.Connect AppName with
    | Choice1Of3 (filePath, skipTrunc) -> // Summarize or ingest from file (no application store or change feed processor involved)
        return mkFileSource filePath skipTrunc <||
            match args.Action with
            | Args.Action.SummarizeFile _ -> summarize ()
            | Args.Action.Sync a -> sync a
            | Args.Action.Export a -> export a
<<<<<<< HEAD
            | x -> x |> failwithf "unexpected %A"
=======
            | x -> failwith $"unexpected %A{x}"
>>>>>>> a108fac4
    | Choice2Of3 (filePath, skipTrunc, store) -> // Index from file to store (no change feed involved)
        return mkFileSource filePath skipTrunc <||
            match args.Action with
            | Args.Action.Index _ -> index store
<<<<<<< HEAD
            | x -> x |> failwithf "unexpected %A"
=======
            | x -> failwith $"unexpected %A{x}"
>>>>>>> a108fac4
    | Choice3Of3 (monitored, leases, (startFromTail, maxItems, tailSleepInterval, _lagFrequency), store) -> // normal case - consume from change feed, write to store
        let parseFeedDoc, sink =
            match args.Action with
            | Args.Action.Summarize _ -> summarize ()
            | Args.Action.Index _ -> index store
            | Args.Action.Snapshot _ -> snapshot store
            | Args.Action.Sync a -> sync a
            | Args.Action.Export a -> export a
<<<<<<< HEAD
            | Args.Action.SummarizeFile _ as x -> x |> failwithf "unexpected %A"
=======
            | Args.Action.SummarizeFile _ as x -> failwith $"unexpected %A{x}"
>>>>>>> a108fac4
        let source =
            Propulsion.CosmosStore.CosmosStoreSource(
                Log.Logger, args.StatsInterval, monitored, leases, processorName, parseFeedDoc, sink,
                startFromTail = startFromTail, ?maxItems = maxItems, tailSleepInterval = tailSleepInterval, ?lagEstimationInterval = args.LagEstimationInterval
            ).Start()
        return sink, source }

open Propulsion.Internal // AwaitKeyboardInterruptAsTaskCanceledException

(*
// A typical app will likely have health checks etc, implying the wireup would be via `endpoints.MapMetrics()` and thus not use this ugly code directly
let startMetricsServer port: IDisposable =
    let metricsServer = new Prometheus.KestrelMetricServer(port = port)
    let ms = metricsServer.Start()
    Log.Information("Prometheus /metrics endpoint on port {port}", port)
    { new IDisposable with member x.Dispose() = ms.Stop(); (metricsServer :> IDisposable).Dispose() } *)

let eofSignalException = System.Threading.Tasks.TaskCanceledException "Stopping; FeedMonitor wait completed"
let isExpectedShutdownSignalException: exn -> bool = function
    | :? Argu.ArguParseException // Via Arguments.Parse and/or Configuration.tryGet
    | :? System.Threading.Tasks.TaskCanceledException -> true // via AwaitKeyboardInterruptAsTaskCanceledException
    | _ -> false

let run args = async {
    let! sink, source = build args
    // use _metricsServer: IDisposable = args.PrometheusPort |> Option.map startMetricsServer |> Option.toObj
    try do! [|  async { match args.WaitForTail with
                        | None -> ()
                        | Some initialWait ->
                            do! source.Monitor.AwaitCompletion(initialWait, awaitFullyCaughtUp = true, logInterval = args.StatsInterval / 2.) |> Async.AwaitTask
                            source.Stop()
                        do! source.AwaitWithStopOnCancellation() // Wait until Source has emitted stats
                        return raise eofSignalException } // trigger tear down of sibling waits
                sink.AwaitWithStopOnCancellation()
                Async.AwaitKeyboardInterruptAsTaskCanceledException() |] |> Async.Parallel |> Async.Ignore<unit[]>
    finally source.Flush() |> Async.Ignore |> Async.RunSynchronously } // flush checkpoints // TODO do! in F# 7

[<EntryPoint>]
let main argv =
    try let args = Args.parse EnvVar.tryGet argv
        try let metrics = Sinks.equinoxAndPropulsionConsumerMetrics (Sinks.tags AppName) args.ProcessorName
            Log.Logger <- LoggerConfiguration().Configure(args.Verbose).Sinks(metrics, args.CosmosVerbose).CreateLogger()
            try run args |> Async.RunSynchronously; 0
            with
            | :? Propulsion.Streams.HealthCheckException as e ->
                Log.Fatal(e, "Exiting due to Healthcheck; Stuck streams {stuck} Failing streams {failing}", e.StuckStreams, e.FailingStreams); 3
            | e when not (isExpectedShutdownSignalException e) -> Log.Fatal(e, "Exiting"); 2
        finally Log.CloseAndFlush()
    with x when x = eofSignalException -> printfn "Processing COMPLETE"; 0
        | :? Argu.ArguParseException as e -> eprintfn $"%s{e.Message}"; 1
        | e -> eprintfn $"Exception %s{e.Message}"; 1<|MERGE_RESOLUTION|>--- conflicted
+++ resolved
@@ -65,19 +65,11 @@
         let incIndexes = p.Contains IncIdx
         let allowEts, denyEts = p.GetResults IncEvent, p.GetResults ExcEvent
         let isPlain = Seq.forall (fun x -> Char.IsLetterOrDigit x || x = '_')
-<<<<<<< HEAD
-        let asRe = Seq.map (fun x -> if isPlain x then $"^{x}$" else x)
-        let (|Filter|) exprs =
-            let values, pats = List.partition isPlain exprs
-            let valuesContains = let set = System.Collections.Generic.HashSet(values) in set.Contains
-            let aPatternMatches x = pats |> List.exists (fun p -> System.Text.RegularExpressions.Regex.IsMatch(x, p))
-=======
         let asRe = Seq.map (fun x -> if isPlain x then $"^%s{x}$" else x)
         let (|Filter|) exprs =
             let values, pats = List.partition isPlain exprs
             let valuesContains = let set = System.Collections.Generic.HashSet(values) in set.Contains
             let aPatternMatches (x: string) = pats |> List.exists (fun p -> System.Text.RegularExpressions.Regex.IsMatch(x, p))
->>>>>>> a108fac4
             fun cat -> valuesContains cat || aPatternMatches cat
         let filter map (allow, deny) =
             match allow, deny with
@@ -163,11 +155,7 @@
                                             | Choice2Of2 f, Index _ ->
                                                 let! contexts = f.Connect()
                                                 return Choice2Of3 (f.Filepath, (f.Skip, f.Trunc), store contexts)
-<<<<<<< HEAD
-                                            | Choice2Of2 _, (Summarize _ | Snapshot _ as x) -> return x |> failwithf "unexpected %A"
-=======
                                             | Choice2Of2 _, (Summarize _ | Snapshot _ as x) -> return failwith $"unexpected %A{x}"
->>>>>>> a108fac4
                                             | Choice1Of2 c, action ->
                                                 let lsc = match action with Snapshot _ -> true | _ -> false
                                                 let! contexts, monitored, leases = c.ConnectWithFeed(lsc = lsc)
@@ -299,20 +287,12 @@
             | Args.Action.SummarizeFile _ -> summarize ()
             | Args.Action.Sync a -> sync a
             | Args.Action.Export a -> export a
-<<<<<<< HEAD
-            | x -> x |> failwithf "unexpected %A"
-=======
             | x -> failwith $"unexpected %A{x}"
->>>>>>> a108fac4
     | Choice2Of3 (filePath, skipTrunc, store) -> // Index from file to store (no change feed involved)
         return mkFileSource filePath skipTrunc <||
             match args.Action with
             | Args.Action.Index _ -> index store
-<<<<<<< HEAD
-            | x -> x |> failwithf "unexpected %A"
-=======
             | x -> failwith $"unexpected %A{x}"
->>>>>>> a108fac4
     | Choice3Of3 (monitored, leases, (startFromTail, maxItems, tailSleepInterval, _lagFrequency), store) -> // normal case - consume from change feed, write to store
         let parseFeedDoc, sink =
             match args.Action with
@@ -321,11 +301,7 @@
             | Args.Action.Snapshot _ -> snapshot store
             | Args.Action.Sync a -> sync a
             | Args.Action.Export a -> export a
-<<<<<<< HEAD
-            | Args.Action.SummarizeFile _ as x -> x |> failwithf "unexpected %A"
-=======
             | Args.Action.SummarizeFile _ as x -> failwith $"unexpected %A{x}"
->>>>>>> a108fac4
         let source =
             Propulsion.CosmosStore.CosmosStoreSource(
                 Log.Logger, args.StatsInterval, monitored, leases, processorName, parseFeedDoc, sink,
