module IndexerTemplate.Indexer.Snapshotter

open Visitor
open Propulsion.Internal

type Outcome = (struct (string * System.TimeSpan * Store.Snapshotter.Result))
module Outcome = let create sn ts res: Outcome = struct (FsCodec.StreamName.Category.ofStreamName sn, ts, res)

/// Gathers counts of snapshots updated vs skipped
type Stats(log, statsInterval, stateInterval, verboseStore, abendThreshold) =
    inherit StatsBase<Outcome>(log, statsInterval, stateInterval, verboseStore, abendThreshold = abendThreshold)
    let lats, accLats = Stats.LatencyStatsSet(), Stats.LatencyStatsSet()
    let counts, accCounts = CategoryCounters(), CategoryCounters()
    override _.HandleOk((cat, ts, res)) =
        lats.Record(cat, ts)
        accLats.Record(cat, ts)
        let count = [ FsCodec.Union.caseName res, 1 ]
        counts.Ingest(cat, count)
        accCounts.Ingest(cat, count)

    override _.DumpStats() =
        counts.DumpGrouped(log, "OUTCOMES")
        counts.Clear()
        lats.DumpGrouped(id, log, totalLabel = "CATEGORIES")
        lats.Clear()
        base.DumpStats()
    override _.DumpState(prune) =
        accCounts.DumpGrouped(log, "ΣOUTCOMES")
        accLats.DumpGrouped(id, log, totalLabel = "ΣCATEGORIES")
        if prune then accLats.Clear()
        base.DumpState(prune)

open IndexerTemplate.Domain

let handle todo
        stream _events: Async<Outcome * int64> = async {
    let ts = Stopwatch.timestamp ()
    let! res, pos' =
        match stream with
        | Todo.Reactions.For id -> todo id
<<<<<<< HEAD
        | sn -> failwith $"Unexpected category %A{sn}"
=======
        | sn -> failwith $"Unexpected category %s{FsCodec.StreamName.toString sn}"
>>>>>>> a108fac4
    // a) if the tryUpdate saw a version beyond what (Propulsion.Sinks.Events.nextIndex events) would suggest, then we pass that information out
    //    in order to have the scheduler drop all events until we meet an event that signifies we may need to re-update
    // b) the fact that we use the same Microsoft.Azure.Cosmos.CosmosClient for the Change Feed and the Equinox-based Services means we are guaranteed
    //    to always see all the _events we've been supplied. (Even if this were not the case, the scheduler would retain the excess events, and that
    //    would result in an immediate re-triggering of the handler with those events)
    let elapsed = Stopwatch.elapsed ts
    return Outcome.create stream elapsed res, pos' }

module Factory =

    let createHandler dryRun store =

        let forceLoadingAndFoldingAllEvents = dryRun
        let h createSnapshotterCategory = Store.Snapshotter.Service.tryUpdate dryRun (createSnapshotterCategory store forceLoadingAndFoldingAllEvents)
        handle
            (   h Todo.Factory.createSnapshotter)<|MERGE_RESOLUTION|>--- conflicted
+++ resolved
@@ -38,11 +38,7 @@
     let! res, pos' =
         match stream with
         | Todo.Reactions.For id -> todo id
-<<<<<<< HEAD
-        | sn -> failwith $"Unexpected category %A{sn}"
-=======
         | sn -> failwith $"Unexpected category %s{FsCodec.StreamName.toString sn}"
->>>>>>> a108fac4
     // a) if the tryUpdate saw a version beyond what (Propulsion.Sinks.Events.nextIndex events) would suggest, then we pass that information out
     //    in order to have the scheduler drop all events until we meet an event that signifies we may need to re-update
     // b) the fact that we use the same Microsoft.Azure.Cosmos.CosmosClient for the Change Feed and the Equinox-based Services means we are guaranteed
