--- conflicted
+++ resolved
@@ -21,15 +21,9 @@
 
   <ItemGroup>
     <PackageReference Include="Argu" Version="6.1.4" />
-<<<<<<< HEAD
-    <PackageReference Include="Equinox.CosmosStore" Version="4.1.0-rc.1" />
-    <PackageReference Include="FsCodec.SystemTextJson" Version="3.1.0-rc.3" />
-    <PackageReference Include="Propulsion.Kafka" Version="3.0.0-rc.14.10" />
-=======
     <PackageReference Include="Equinox.CosmosStore" Version="4.1.0" />
     <PackageReference Include="FsCodec.SystemTextJson" Version="3.1.0" />
     <PackageReference Include="Propulsion.Kafka" Version="3.0.0" />
->>>>>>> a108fac4
     <PackageReference Include="Serilog.Sinks.Console" Version="4.0.1" />
   </ItemGroup>
 
