--- conflicted
+++ resolved
@@ -13,11 +13,7 @@
            pickTicketId: string
            purchaseOrderInfo: OrderInfo[] }
     let serdes = FsCodec.SystemTextJson.Serdes.Default
-<<<<<<< HEAD
-    let parse (body: Propulsion.Sinks.EventBody): Message = serdes.Deserialize<Message>(FsCodec.Encoding.ToBlob(body).Span)
-=======
     let parse (body: Propulsion.Sinks.EventBody): Message = serdes.Deserialize<Message>(body)
->>>>>>> a108fac4
 
 type Outcome = Completed of used: int * unused: int
 
