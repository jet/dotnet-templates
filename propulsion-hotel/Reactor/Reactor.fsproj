--- conflicted
+++ resolved
@@ -22,21 +22,12 @@
 
     <ItemGroup>
         <PackageReference Include="Argu" Version="6.1.4" />
-<<<<<<< HEAD
-        <PackageReference Include="Equinox.DynamoStore.Prometheus" Version="4.1.0-rc.1" />
-        <PackageReference Include="prometheus-net.AspNetCore" Version="3.6.0" />
-        <PackageReference Include="Propulsion.DynamoStore" Version="3.0.0-rc.14.10" />
-        <PackageReference Include="Propulsion.MemoryStore" Version="3.0.0-rc.14.10" />
-        <PackageReference Include="Propulsion.MessageDb" Version="3.0.0-rc.14.10" />
-        <PackageReference Include="Propulsion.Prometheus" Version="3.0.0-rc.14.10" />
-=======
         <PackageReference Include="Equinox.DynamoStore.Prometheus" Version="4.1.0" />
         <PackageReference Include="prometheus-net.AspNetCore" Version="3.6.0" />
         <PackageReference Include="Propulsion.DynamoStore" Version="3.0.0" />
         <PackageReference Include="Propulsion.MemoryStore" Version="3.0.0" />
         <PackageReference Include="Propulsion.MessageDb" Version="3.0.0" />
         <PackageReference Include="Propulsion.Prometheus" Version="3.0.0" />
->>>>>>> a108fac4
         <PackageReference Include="Serilog.Sinks.Async" Version="1.5.0" />
         <PackageReference Include="Serilog.Sinks.Console" Version="4.0.1" />
     </ItemGroup>
