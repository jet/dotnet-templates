﻿<Project Sdk="Microsoft.NET.Sdk">

    <PropertyGroup>
        <TargetFramework>net6.0</TargetFramework>
        <WarningLevel>5</WarningLevel>
        <TreatWarningsAsErrors>true</TreatWarningsAsErrors>
    </PropertyGroup>

    <ItemGroup>
<<<<<<< HEAD
      <PackageReference Include="Equinox.DynamoStore" Version="4.1.0-rc.1" />
      <PackageReference Include="Equinox.MemoryStore" Version="4.1.0-rc.1" />
      <PackageReference Include="Equinox.MessageDb" Version="4.1.0-rc.1" />
      <PackageReference Include="FsCodec.SystemTextJson" Version="3.1.0-rc.3" />
=======
      <PackageReference Include="Equinox.DynamoStore" Version="4.1.0" />
      <PackageReference Include="Equinox.MemoryStore" Version="4.1.0" />
      <PackageReference Include="Equinox.MessageDb" Version="4.1.0" />
      <PackageReference Include="FsCodec.SystemTextJson" Version="3.1.0" />
>>>>>>> a108fac4
    </ItemGroup>

    <ItemGroup>
      <Compile Include="Infrastructure.fs" />
      <Compile Include="Store.fs" />
      <Compile Include="Types.fs" />
      <Compile Include="GuestStay.fs" />
      <Compile Include="GroupCheckout.fs" />
    </ItemGroup>

</Project><|MERGE_RESOLUTION|>--- conflicted
+++ resolved
@@ -7,17 +7,10 @@
     </PropertyGroup>
 
     <ItemGroup>
-<<<<<<< HEAD
-      <PackageReference Include="Equinox.DynamoStore" Version="4.1.0-rc.1" />
-      <PackageReference Include="Equinox.MemoryStore" Version="4.1.0-rc.1" />
-      <PackageReference Include="Equinox.MessageDb" Version="4.1.0-rc.1" />
-      <PackageReference Include="FsCodec.SystemTextJson" Version="3.1.0-rc.3" />
-=======
       <PackageReference Include="Equinox.DynamoStore" Version="4.1.0" />
       <PackageReference Include="Equinox.MemoryStore" Version="4.1.0" />
       <PackageReference Include="Equinox.MessageDb" Version="4.1.0" />
       <PackageReference Include="FsCodec.SystemTextJson" Version="3.1.0" />
->>>>>>> a108fac4
     </ItemGroup>
 
     <ItemGroup>
