--- conflicted
+++ resolved
@@ -27,8 +27,7 @@
         c.MinimumLevel.Override("Microsoft.Azure.Documents.ChangeFeedProcessor", cfpl)
         |> fun c -> if verbose then c else c.ExcludeChangeFeedProcessorV2InternalDiagnostics()
 
-<<<<<<< HEAD
-    [<Extension>]
+    [<System.Runtime.CompilerServices.Extension>]
     static member inline ForwardMetricsFromEquinoxAndPropulsionToPrometheus(a : Configuration.LoggerSinkConfiguration, appName, group, metrics) =
         a.Logger(fun l ->
             l.WriteTo.Sink(Equinox.CosmosStore.Core.Log.InternalMetrics.Stats.LogSink())
@@ -38,18 +37,11 @@
                              .WriteTo.Sink(Propulsion.CosmosStore.Prometheus.LogSink(["app",appName]))
               |> ignore) |> ignore
 
-[<Extension>]
-type Logging() =
-
-    [<Extension>]
-    static member Configure(configuration : LoggerConfiguration, appName, group, verbose, (logSyncToConsole, minRu), cfpVerbose, metrics) =
-=======
 [<System.Runtime.CompilerServices.Extension>]
 type Logging() =
 
     [<System.Runtime.CompilerServices.Extension>]
-    static member Configure(configuration : LoggerConfiguration, verbose, (logSyncToConsole, minRu), cfpVerbose) =
->>>>>>> b07d2440
+    static member Configure(configuration : LoggerConfiguration, appName, group, verbose, (logSyncToConsole, minRu), cfpVerbose, metrics) =
         configuration
             .Destructure.FSharpTypes()
             .Enrich.FromLogContext()
