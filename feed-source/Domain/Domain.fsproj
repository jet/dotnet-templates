﻿<Project Sdk="Microsoft.NET.Sdk">

  <PropertyGroup>
    <TargetFramework>net6.0</TargetFramework>
    <WarningLevel>5</WarningLevel>
    <TreatWarningsAsErrors>true</TreatWarningsAsErrors>
  </PropertyGroup>

  <ItemGroup>
    <Compile Include="Store.fs" />
    <Compile Include="Types.fs" />
    <Compile Include="TicketsEpoch.fs" />
    <Compile Include="TicketsSeries.fs" />
    <Compile Include="TicketsIngester.fs" />
  </ItemGroup>

  <ItemGroup>
    <!-- TaskCell-->
<<<<<<< HEAD
    <PackageReference Include="Equinox.Core" Version="4.1.0-rc.1" />
    <PackageReference Include="Equinox.CosmosStore" Version="4.1.0-rc.1" />
    <PackageReference Include="Equinox.MemoryStore" Version="4.1.0-rc.1" />
    <PackageReference Include="FsCodec.SystemTextJson" Version="3.1.0-rc.3" />
=======
    <PackageReference Include="Equinox.Core" Version="4.1.0" />
    <PackageReference Include="Equinox.CosmosStore" Version="4.1.0" />
    <PackageReference Include="Equinox.MemoryStore" Version="4.1.0" />
    <PackageReference Include="FsCodec.SystemTextJson" Version="3.1.0" />
>>>>>>> a108fac4
  </ItemGroup>

</Project><|MERGE_RESOLUTION|>--- conflicted
+++ resolved
@@ -16,17 +16,10 @@
 
   <ItemGroup>
     <!-- TaskCell-->
-<<<<<<< HEAD
-    <PackageReference Include="Equinox.Core" Version="4.1.0-rc.1" />
-    <PackageReference Include="Equinox.CosmosStore" Version="4.1.0-rc.1" />
-    <PackageReference Include="Equinox.MemoryStore" Version="4.1.0-rc.1" />
-    <PackageReference Include="FsCodec.SystemTextJson" Version="3.1.0-rc.3" />
-=======
     <PackageReference Include="Equinox.Core" Version="4.1.0" />
     <PackageReference Include="Equinox.CosmosStore" Version="4.1.0" />
     <PackageReference Include="Equinox.MemoryStore" Version="4.1.0" />
     <PackageReference Include="FsCodec.SystemTextJson" Version="3.1.0" />
->>>>>>> a108fac4
   </ItemGroup>
 
 </Project>