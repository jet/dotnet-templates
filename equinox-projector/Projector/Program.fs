﻿module ProjectorTemplate.Projector.Program

//#if kafka
open Confluent.Kafka
//#endif
open Equinox.Cosmos
open Equinox.Cosmos.Projection
<<<<<<< HEAD
open Equinox.Projection.State
//#if kafka
open Equinox.Projection.Codec
open Equinox.Store
=======
open Equinox.Store
//#if kafka
>>>>>>> c3064d1b
open Jet.ConfluentKafka.FSharp
//#else
open Equinox.Projection
//#endif
open Microsoft.Azure.Documents.ChangeFeedProcessor
open Microsoft.Azure.Documents.ChangeFeedProcessor.FeedProcessing
//#if kafka
open Newtonsoft.Json
//#endif
open Serilog
open System
open System.Collections.Generic
open System.Diagnostics

module CmdParser =
    open Argu

    exception MissingArg of string
    let envBackstop msg key =
        match Environment.GetEnvironmentVariable key with
        | null -> raise <| MissingArg (sprintf "Please provide a %s, either as an argment or via the %s environment variable" msg key)
        | x -> x 

    module Cosmos =
        type [<NoEquality; NoComparison>] Parameters =
            | [<AltCommandLine("-m")>] ConnectionMode of Equinox.Cosmos.ConnectionMode
            | [<AltCommandLine("-o")>] Timeout of float
            | [<AltCommandLine("-r")>] Retries of int
            | [<AltCommandLine("-rt")>] RetriesWaitTime of int
            | [<AltCommandLine("-s")>] Connection of string
            | [<AltCommandLine("-d")>] Database of string
            | [<AltCommandLine("-c")>] Collection of string
            interface IArgParserTemplate with
                member a.Usage =
                    match a with
                    | Timeout _ ->          "specify operation timeout in seconds (default: 5)."
                    | Retries _ ->          "specify operation retries (default: 1)."
                    | RetriesWaitTime _ ->  "specify max wait-time for retry when being throttled by Cosmos in seconds (default: 5)"
                    | Connection _ ->       "specify a connection string for a Cosmos account (defaults: envvar:EQUINOX_COSMOS_CONNECTION, Cosmos Emulator)."
                    | ConnectionMode _ ->   "override the connection mode (default: DirectTcp)."
                    | Database _ ->         "specify a database name for Cosmos account (defaults: envvar:EQUINOX_COSMOS_DATABASE, test)."
                    | Collection _ ->       "specify a collection name for Cosmos account (defaults: envvar:EQUINOX_COSMOS_COLLECTION, test)."
        type Arguments(a : ParseResults<Parameters>) =
            member __.Mode = a.GetResult(ConnectionMode,Equinox.Cosmos.ConnectionMode.DirectTcp)
            member __.Connection =          match a.TryGetResult Connection  with Some x -> x | None -> envBackstop "Connection" "EQUINOX_COSMOS_CONNECTION"
            member __.Database =            match a.TryGetResult Database    with Some x -> x | None -> envBackstop "Database"   "EQUINOX_COSMOS_DATABASE"
            member __.Collection =          match a.TryGetResult Collection  with Some x -> x | None -> envBackstop "Collection" "EQUINOX_COSMOS_COLLECTION"

            member __.Timeout = a.GetResult(Timeout,5.) |> TimeSpan.FromSeconds
            member __.Retries = a.GetResult(Retries, 1)
            member __.MaxRetryWaitTime = a.GetResult(RetriesWaitTime, 5)

            member x.BuildConnectionDetails() =
                let (Discovery.UriAndKey (endpointUri,_) as discovery) = Discovery.FromConnectionString x.Connection
                Log.Information("CosmosDb {mode} {endpointUri} Database {database} Collection {collection}.",
                    x.Mode, endpointUri, x.Database, x.Collection)
                Log.Information("CosmosDb timeout {timeout}s; Throttling retries {retries}, max wait {maxRetryWaitTime}s",
                    (let t = x.Timeout in t.TotalSeconds), x.Retries, x.MaxRetryWaitTime)
                let connector = CosmosConnector(x.Timeout, x.Retries, x.MaxRetryWaitTime, Log.Logger, mode=x.Mode)
                discovery, connector, { database = x.Database; collection = x.Collection } 

    [<NoEquality; NoComparison>]
    type Parameters =
        (* ChangeFeed Args*)
        | [<MainCommand; ExactlyOnce>] ConsumerGroupName of string
        | [<AltCommandLine("-s"); Unique>] LeaseCollectionSuffix of string
        | [<AltCommandLine("-f"); Unique>] ForceStartFromHere
<<<<<<< HEAD
        | [<AltCommandLine("-mi"); Unique>] BatchSize of int
        | [<AltCommandLine "-mb"; Unique>] MaxPendingBatches of int
        | [<AltCommandLine "-i"; Unique>] ProcessorDop of int
=======
        | [<AltCommandLine("-m"); Unique>] MaxDocuments of int
>>>>>>> c3064d1b
        | [<AltCommandLine("-l"); Unique>] LagFreqS of float
        | [<AltCommandLine("-v"); Unique>] Verbose
        | [<AltCommandLine("-vc"); Unique>] ChangeFeedVerbose
//#if kafka
        (* Kafka Args *)
        | [<AltCommandLine("-b"); Unique>] Broker of string
        | [<AltCommandLine("-t"); Unique>] Topic of string
//#endif
        (* ChangeFeed Args *)
        | [<CliPrefix(CliPrefix.None); Last>] Cosmos of ParseResults<Cosmos.Parameters>
        interface IArgParserTemplate with
            member a.Usage =
                match a with
                | ConsumerGroupName _ ->    "Projector consumer group name."
                | LeaseCollectionSuffix _ -> "specify Collection Name suffix for Leases collection (default: `-aux`)."
                | ForceStartFromHere _ ->   "(iff the Consumer Name is fresh) - force skip to present Position. Default: Never skip an event."
<<<<<<< HEAD
                | BatchSize _ ->            "maximum item count to request from feed. Default: 1024"
                | MaxPendingBatches _ ->    "Maximum number of batches to let processing get ahead of completion. Default: 64"
                | ProcessorDop _ ->         "Maximum number of streams to process concurrently. Default: 64"
=======
                | MaxDocuments _ ->            "maximum item count to request from feed. Default: unlimited"
>>>>>>> c3064d1b
                | LagFreqS _ ->             "specify frequency to dump lag stats. Default: off"
                | Verbose ->                "request Verbose Logging. Default: off"
                | ChangeFeedVerbose ->      "request Verbose Logging from ChangeFeedProcessor. Default: off"
//#if kafka
                | Broker _ ->               "specify Kafka Broker, in host:port format. (default: use environment variable EQUINOX_KAFKA_BROKER, if specified)"
                | Topic _ ->                "specify Kafka Topic Id. (default: use environment variable EQUINOX_KAFKA_TOPIC, if specified)"
//#endif
                | Cosmos _ ->               "specify CosmosDb input parameters"
    and Arguments(args : ParseResults<Parameters>) =
        member val Cosmos = Cosmos.Arguments(args.GetResult Cosmos)
//#if kafka
        member val Target = TargetInfo args
//#endif
        member __.LeaseId =                 args.GetResult ConsumerGroupName
        member __.Suffix =                  args.GetResult(LeaseCollectionSuffix,"-aux")
        member __.Verbose =                 args.Contains Verbose
        member __.ChangeFeedVerbose =       args.Contains ChangeFeedVerbose
<<<<<<< HEAD
        member __.BatchSize =               args.GetResult(BatchSize,1024)
        member __.MaxPendingBatches =       args.GetResult(MaxPendingBatches,64)
        member __.ProcessorDop =            args.GetResult(ProcessorDop,64)
=======
        member __.MaxDocuments =            args.TryGetResult MaxDocuments
>>>>>>> c3064d1b
        member __.LagFrequency =            args.TryGetResult LagFreqS |> Option.map TimeSpan.FromSeconds
        member __.AuxCollectionName =       __.Cosmos.Collection + __.Suffix
        member __.StartFromHere =           args.Contains ForceStartFromHere
        member x.BuildChangeFeedParams() =
<<<<<<< HEAD
            Log.Information("Processing {leaseId} in {auxCollName} in batches of {batchSize} (<= {maxPending} pending) using {dop} processors",
                x.LeaseId, x.AuxCollectionName, x.BatchSize, x.MaxPendingBatches, x.ProcessorDop)
            if x.StartFromHere then Log.Warning("(If new projector group) Skipping projection of all existing events.")
            x.LagFrequency |> Option.iter (fun s -> Log.Information("Dumping lag stats at {lagS:n0}s intervals", s.TotalSeconds)) 
            { database = x.Cosmos.Database; collection = x.AuxCollectionName}, x.LeaseId, x.StartFromHere, x.BatchSize, x.MaxPendingBatches, x.ProcessorDop, x.LagFrequency
=======
            match x.MaxDocuments with
            | None -> Log.Information("Processing {leaseId} in {auxCollName} without document count liit", x.LeaseId, x.AuxCollectionName)
            | Some lim -> Log.Information("Processing {leaseId} in {auxCollName} with max {maxItems} documents", x.LeaseId, x.AuxCollectionName, x.MaxDocuments)
            if x.StartFromHere then Log.Warning("(If new projector group) Skipping projection of all existing events.")
            x.LagFrequency |> Option.iter (fun s -> Log.Information("Dumping lag stats at {lagS:n0}s intervals", s.TotalSeconds)) 
            { database = x.Cosmos.Database; collection = x.AuxCollectionName}, x.LeaseId, x.StartFromHere, x.MaxDocuments, x.LagFrequency
>>>>>>> c3064d1b
//#if kafka
    and TargetInfo(args : ParseResults<Parameters>) =
        member __.Broker = Uri(match args.TryGetResult Broker with Some x -> x | None -> envBackstop "Broker" "EQUINOX_KAFKA_BROKER")
        member __.Topic = match args.TryGetResult Topic with Some x -> x | None -> envBackstop "Topic" "EQUINOX_KAFKA_TOPIC"
        member x.BuildTargetParams() = x.Broker, x.Topic
//#endif

    /// Parse the commandline; can throw exceptions in response to missing arguments and/or `-h`/`--help` args
    let parse argv : Arguments =
        let programName = System.Reflection.Assembly.GetEntryAssembly().GetName().Name
        let parser = ArgumentParser.Create<Parameters>(programName = programName)
        parser.ParseCommandLine argv |> Arguments

let run (log : ILogger) discovery connectionPolicy source
<<<<<<< HEAD
        (aux, leaseId, forceSkip, batchSize, lagReportFreq : TimeSpan option)
=======
        (aux, leaseId, forceSkip, maybeLimitDocumentCount, lagReportFreq : TimeSpan option)
>>>>>>> c3064d1b
        createRangeProjector = async {
    let logLag (interval : TimeSpan) (remainingWork : (int*int64) seq) = async {
        log.Information("Backlog {backlog:n0} (by range: {@rangeLags})", remainingWork |> Seq.map snd |> Seq.sum, remainingWork |> Seq.sortByDescending snd)
        return! Async.Sleep interval }
    let maybeLogLag = lagReportFreq |> Option.map logLag
    let! _feedEventHost =
        ChangeFeedProcessor.Start
          ( log, discovery, connectionPolicy, source, aux, leasePrefix = leaseId, forceSkipExistingEvents = forceSkip,
<<<<<<< HEAD
            cfBatchSize = batchSize, createObserver = createRangeProjector, ?reportLagAndAwaitNextEstimation = maybeLogLag)
    do! Async.AwaitKeyboardInterrupt() }

//#if kafka
let mkRangeProjector log (_maxPendingBatches,_maxDop,_project) (broker, topic) =
=======
            createObserver = createRangeProjector, ?cfBatchSize = maybeLimitDocumentCount, ?reportLagAndAwaitNextEstimation = maybeLogLag)
    do! Async.AwaitKeyboardInterrupt() }

//#if kafka
// TODO remove when using 2.0.0-preview7
open Equinox.Projection.Codec
module RenderedEvent =
    let ofStreamItem (x: Equinox.Projection.StreamItem) : RenderedEvent =
        { s = x.stream; i = x.index; c = x.event.EventType; t = x.event.Timestamp; d = x.event.Data; m = x.event.Meta }

let mkRangeProjector log (broker, topic) =
>>>>>>> c3064d1b
    let sw = Stopwatch.StartNew() // we'll report the warmup/connect time on the first batch
    let cfg = KafkaProducerConfig.Create("ProjectorTemplate", broker, Acks.Leader, compression = CompressionType.Lz4)
    let producer = KafkaProducer.Create(Log.Logger, cfg, topic)
    let disposeProducer = (producer :> IDisposable).Dispose
    let ingest (log : ILogger) (ctx : IChangeFeedObserverContext) (docs : IReadOnlyList<Microsoft.Azure.Documents.Document>) = async {
        sw.Stop() // Stop the clock after ChangeFeedProcessor hands off to us
        let pt,events = (fun () -> docs |> Seq.collect DocumentParser.enumEvents |> Seq.map RenderedEvent.ofStreamItem |> Array.ofSeq) |> Stopwatch.Time 
        let es = [| for e in events -> e.s, JsonConvert.SerializeObject e |]
        let! et,() = async {
            // TODO handle failure
            let! _ = producer.ProduceBatch es
            return! ctx.Checkpoint() |> Stopwatch.Time }

        log.Information("Read {token,8} {count,4} docs {requestCharge,4}RU {l:n1}s Parse {events,5} events {p:n3}s Emit {e:n1}s",
            ctx.FeedResponse.ResponseContinuation.Trim[|'"'|], docs.Count, int ctx.FeedResponse.RequestCharge,
            float sw.ElapsedMilliseconds / 1000., events.Length, (let e = pt.Elapsed in e.TotalSeconds), (let e = et.Elapsed in e.TotalSeconds))
        sw.Restart() // restart the clock as we handoff back to the ChangeFeedProcessor
    }
    ChangeFeedObserver.Create(log, ingest, dispose = disposeProducer)
//#else
<<<<<<< HEAD
let createRangeHandler (log:ILogger) (maxPendingBatches, processorDop, project) =
    let projectionEngine = Projector.Start (log, maxPendingBatches, processorDop, project, TimeSpan.FromMinutes 1.)
    fun () ->
        let mutable rangeIngester = Unchecked.defaultof<IIngester>
        let init rangeLog = async { rangeIngester <- Ingester.Start (rangeLog, projectionEngine, maxPendingBatches, processorDop, TimeSpan.FromMinutes 1.) }
        let ingest epoch checkpoint docs =
            let items = Seq.collect DocumentParser.enumEvents docs
            rangeIngester.Submit(epoch, checkpoint, items)
        let dispose () = rangeIngester.Stop()
=======
let createRangeHandler (log:ILogger) () =
>>>>>>> c3064d1b
        let sw = Stopwatch.StartNew() // we'll end up reporting the warmup/connect time on the first batch, but that's ok
        let ingest (log : ILogger) (ctx : IChangeFeedObserverContext) (docs : IReadOnlyList<Microsoft.Azure.Documents.Document>) = async {
            sw.Stop() // Stop the clock after ChangeFeedProcessor hands off to us
            let epoch = ctx.FeedResponse.ResponseContinuation.Trim[|'"'|] |> int64
<<<<<<< HEAD
            // Pass along the function that the coordinator will run to checkpoint past this batch when such progress has been achieved
            let checkpoint = async { do! ctx.CheckpointAsync() |> Async.AwaitTaskCorrect }
            let! pt, (cur,max) = ingest epoch checkpoint docs |> Stopwatch.Time
            log.Information("Read {token,8} {count,4} docs {requestCharge,4}RU {l:n1}s Post {pt:n3}s {cur}/{max}",
                epoch, docs.Count, int ctx.FeedResponse.RequestCharge, float sw.ElapsedMilliseconds / 1000.,
                let e = pt.Elapsed in e.TotalSeconds, cur, max)
            sw.Restart() // restart the clock as we handoff back to the ChangeFeedProcessor
        }
        ChangeFeedObserver.Create(log, ingest, assign=init, dispose=dispose)
=======
            let! ct,() = ctx.Checkpoint() |> Stopwatch.Time
            log.Information("Read {token,8} {count,4} docs {requestCharge,4}RU {l:n1}s Checkpoint {ct:n3}s",
                epoch, docs.Count, int ctx.FeedResponse.RequestCharge, float sw.ElapsedMilliseconds / 1000.,
                let e = ct.Elapsed in e.TotalSeconds)
            sw.Restart() // restart the clock as we handoff back to the ChangeFeedProcessor
        }
        ChangeFeedObserver.Create(log, ingest)
>>>>>>> c3064d1b
 //#endif
 
// Illustrates how to emit direct to the Console using Serilog
// Other topographies can be achieved by using various adapters and bridges, e.g., SerilogTarget or Serilog.Sinks.NLog
module Logging =
    let initialize verbose changeLogVerbose =
        Log.Logger <-
            LoggerConfiguration().Destructure.FSharpTypes().Enrich.FromLogContext()
            |> fun c -> if verbose then c.MinimumLevel.Debug() else c
            // LibLog writes to the global logger, so we need to control the emission
            |> fun c -> let cfpl = if changeLogVerbose then Serilog.Events.LogEventLevel.Debug else Serilog.Events.LogEventLevel.Warning
                        c.MinimumLevel.Override("Microsoft.Azure.Documents.ChangeFeedProcessor", cfpl)
            |> fun c -> let t = "[{Timestamp:HH:mm:ss} {Level:u3}] {partitionKeyRangeId,2} {Message:lj} {NewLine}{Exception}"
                        c.WriteTo.Console(theme=Sinks.SystemConsole.Themes.AnsiConsoleTheme.Code, outputTemplate=t)
            |> fun c -> c.CreateLogger()

[<EntryPoint>]
let main argv =
    try let args = CmdParser.parse argv
        Logging.initialize args.Verbose args.ChangeFeedVerbose
        let discovery, connector, source = args.Cosmos.BuildConnectionDetails()
<<<<<<< HEAD
        let aux, leaseId, startFromHere, batchSize, maxPendingBatches, processorDop, lagFrequency = args.BuildChangeFeedParams()
//#if kafka
        //let targetParams = args.Target.BuildTargetParams()
        //let createRangeHandler log processingParams () = mkRangeProjector log processingParams targetParams
//#endif
        let project (batch : StreamSpan) = async { 
            let r = Random()
            let ms = r.Next(1,batch.span.events.Length * 10)
            do! Async.Sleep ms
            return batch.span.events.Length }
        run Log.Logger discovery connector.ConnectionPolicy source
            (aux, leaseId, startFromHere, batchSize, lagFrequency)
            (createRangeHandler Log.Logger (maxPendingBatches, processorDop, project))
=======
        let aux, leaseId, startFromHere, maxDocuments, lagFrequency = args.BuildChangeFeedParams()
//#if kafka // uncomment to test Kafka
        //let targetParams = args.Target.BuildTargetParams()
        //let createRangeHandler log () = mkRangeProjector log targetParams
//#endif
        run Log.Logger discovery connector.ConnectionPolicy source
            (aux, leaseId, startFromHere, maxDocuments, lagFrequency)
            (createRangeHandler Log.Logger)
>>>>>>> c3064d1b
        |> Async.RunSynchronously
        0 
    with :? Argu.ArguParseException as e -> eprintfn "%s" e.Message; 1
        | CmdParser.MissingArg msg -> eprintfn "%s" msg; 1
        | e -> eprintfn "%s" e.Message; 1<|MERGE_RESOLUTION|>--- conflicted
+++ resolved
@@ -5,15 +5,10 @@
 //#endif
 open Equinox.Cosmos
 open Equinox.Cosmos.Projection
-<<<<<<< HEAD
 open Equinox.Projection.State
 //#if kafka
 open Equinox.Projection.Codec
 open Equinox.Store
-=======
-open Equinox.Store
-//#if kafka
->>>>>>> c3064d1b
 open Jet.ConfluentKafka.FSharp
 //#else
 open Equinox.Projection
@@ -81,13 +76,9 @@
         | [<MainCommand; ExactlyOnce>] ConsumerGroupName of string
         | [<AltCommandLine("-s"); Unique>] LeaseCollectionSuffix of string
         | [<AltCommandLine("-f"); Unique>] ForceStartFromHere
-<<<<<<< HEAD
-        | [<AltCommandLine("-mi"); Unique>] BatchSize of int
+        | [<AltCommandLine("-mi"); Unique>] MaxDocuments of int
         | [<AltCommandLine "-mb"; Unique>] MaxPendingBatches of int
         | [<AltCommandLine "-i"; Unique>] ProcessorDop of int
-=======
-        | [<AltCommandLine("-m"); Unique>] MaxDocuments of int
->>>>>>> c3064d1b
         | [<AltCommandLine("-l"); Unique>] LagFreqS of float
         | [<AltCommandLine("-v"); Unique>] Verbose
         | [<AltCommandLine("-vc"); Unique>] ChangeFeedVerbose
@@ -104,13 +95,9 @@
                 | ConsumerGroupName _ ->    "Projector consumer group name."
                 | LeaseCollectionSuffix _ -> "specify Collection Name suffix for Leases collection (default: `-aux`)."
                 | ForceStartFromHere _ ->   "(iff the Consumer Name is fresh) - force skip to present Position. Default: Never skip an event."
-<<<<<<< HEAD
-                | BatchSize _ ->            "maximum item count to request from feed. Default: 1024"
+                | MaxDocuments _ ->         "maxiumum document count to supply for the Change Feed query. Default: ude response size limit"
                 | MaxPendingBatches _ ->    "Maximum number of batches to let processing get ahead of completion. Default: 64"
                 | ProcessorDop _ ->         "Maximum number of streams to process concurrently. Default: 64"
-=======
-                | MaxDocuments _ ->            "maximum item count to request from feed. Default: unlimited"
->>>>>>> c3064d1b
                 | LagFreqS _ ->             "specify frequency to dump lag stats. Default: off"
                 | Verbose ->                "request Verbose Logging. Default: off"
                 | ChangeFeedVerbose ->      "request Verbose Logging from ChangeFeedProcessor. Default: off"
@@ -128,31 +115,18 @@
         member __.Suffix =                  args.GetResult(LeaseCollectionSuffix,"-aux")
         member __.Verbose =                 args.Contains Verbose
         member __.ChangeFeedVerbose =       args.Contains ChangeFeedVerbose
-<<<<<<< HEAD
-        member __.BatchSize =               args.GetResult(BatchSize,1024)
+        member __.MaxDocuments =            args.TryGetResult MaxDocuments
         member __.MaxPendingBatches =       args.GetResult(MaxPendingBatches,64)
         member __.ProcessorDop =            args.GetResult(ProcessorDop,64)
-=======
-        member __.MaxDocuments =            args.TryGetResult MaxDocuments
->>>>>>> c3064d1b
         member __.LagFrequency =            args.TryGetResult LagFreqS |> Option.map TimeSpan.FromSeconds
         member __.AuxCollectionName =       __.Cosmos.Collection + __.Suffix
         member __.StartFromHere =           args.Contains ForceStartFromHere
         member x.BuildChangeFeedParams() =
-<<<<<<< HEAD
-            Log.Information("Processing {leaseId} in {auxCollName} in batches of {batchSize} (<= {maxPending} pending) using {dop} processors",
-                x.LeaseId, x.AuxCollectionName, x.BatchSize, x.MaxPendingBatches, x.ProcessorDop)
+            Log.Information("Processing {leaseId} in {auxCollName} with max Documents {maxDocuments} (<= {maxPending} pending) using {dop} processors",
+                x.LeaseId, x.AuxCollectionName, x.MaxDocuments, x.MaxPendingBatches, x.ProcessorDop)
             if x.StartFromHere then Log.Warning("(If new projector group) Skipping projection of all existing events.")
             x.LagFrequency |> Option.iter (fun s -> Log.Information("Dumping lag stats at {lagS:n0}s intervals", s.TotalSeconds)) 
-            { database = x.Cosmos.Database; collection = x.AuxCollectionName}, x.LeaseId, x.StartFromHere, x.BatchSize, x.MaxPendingBatches, x.ProcessorDop, x.LagFrequency
-=======
-            match x.MaxDocuments with
-            | None -> Log.Information("Processing {leaseId} in {auxCollName} without document count liit", x.LeaseId, x.AuxCollectionName)
-            | Some lim -> Log.Information("Processing {leaseId} in {auxCollName} with max {maxItems} documents", x.LeaseId, x.AuxCollectionName, x.MaxDocuments)
-            if x.StartFromHere then Log.Warning("(If new projector group) Skipping projection of all existing events.")
-            x.LagFrequency |> Option.iter (fun s -> Log.Information("Dumping lag stats at {lagS:n0}s intervals", s.TotalSeconds)) 
-            { database = x.Cosmos.Database; collection = x.AuxCollectionName}, x.LeaseId, x.StartFromHere, x.MaxDocuments, x.LagFrequency
->>>>>>> c3064d1b
+            { database = x.Cosmos.Database; collection = x.AuxCollectionName}, x.LeaseId, x.StartFromHere, x.MaxDocuments, x.MaxPendingBatches, x.ProcessorDop, x.LagFrequency
 //#if kafka
     and TargetInfo(args : ParseResults<Parameters>) =
         member __.Broker = Uri(match args.TryGetResult Broker with Some x -> x | None -> envBackstop "Broker" "EQUINOX_KAFKA_BROKER")
@@ -167,11 +141,7 @@
         parser.ParseCommandLine argv |> Arguments
 
 let run (log : ILogger) discovery connectionPolicy source
-<<<<<<< HEAD
-        (aux, leaseId, forceSkip, batchSize, lagReportFreq : TimeSpan option)
-=======
         (aux, leaseId, forceSkip, maybeLimitDocumentCount, lagReportFreq : TimeSpan option)
->>>>>>> c3064d1b
         createRangeProjector = async {
     let logLag (interval : TimeSpan) (remainingWork : (int*int64) seq) = async {
         log.Information("Backlog {backlog:n0} (by range: {@rangeLags})", remainingWork |> Seq.map snd |> Seq.sum, remainingWork |> Seq.sortByDescending snd)
@@ -180,13 +150,6 @@
     let! _feedEventHost =
         ChangeFeedProcessor.Start
           ( log, discovery, connectionPolicy, source, aux, leasePrefix = leaseId, forceSkipExistingEvents = forceSkip,
-<<<<<<< HEAD
-            cfBatchSize = batchSize, createObserver = createRangeProjector, ?reportLagAndAwaitNextEstimation = maybeLogLag)
-    do! Async.AwaitKeyboardInterrupt() }
-
-//#if kafka
-let mkRangeProjector log (_maxPendingBatches,_maxDop,_project) (broker, topic) =
-=======
             createObserver = createRangeProjector, ?cfBatchSize = maybeLimitDocumentCount, ?reportLagAndAwaitNextEstimation = maybeLogLag)
     do! Async.AwaitKeyboardInterrupt() }
 
@@ -197,8 +160,7 @@
     let ofStreamItem (x: Equinox.Projection.StreamItem) : RenderedEvent =
         { s = x.stream; i = x.index; c = x.event.EventType; t = x.event.Timestamp; d = x.event.Data; m = x.event.Meta }
 
-let mkRangeProjector log (broker, topic) =
->>>>>>> c3064d1b
+let mkRangeProjector log (_maxPendingBatches,_maxDop,_project) (broker, topic) =
     let sw = Stopwatch.StartNew() // we'll report the warmup/connect time on the first batch
     let cfg = KafkaProducerConfig.Create("ProjectorTemplate", broker, Acks.Leader, compression = CompressionType.Lz4)
     let producer = KafkaProducer.Create(Log.Logger, cfg, topic)
@@ -219,7 +181,6 @@
     }
     ChangeFeedObserver.Create(log, ingest, dispose = disposeProducer)
 //#else
-<<<<<<< HEAD
 let createRangeHandler (log:ILogger) (maxPendingBatches, processorDop, project) =
     let projectionEngine = Projector.Start (log, maxPendingBatches, processorDop, project, TimeSpan.FromMinutes 1.)
     fun () ->
@@ -229,14 +190,10 @@
             let items = Seq.collect DocumentParser.enumEvents docs
             rangeIngester.Submit(epoch, checkpoint, items)
         let dispose () = rangeIngester.Stop()
-=======
-let createRangeHandler (log:ILogger) () =
->>>>>>> c3064d1b
         let sw = Stopwatch.StartNew() // we'll end up reporting the warmup/connect time on the first batch, but that's ok
         let ingest (log : ILogger) (ctx : IChangeFeedObserverContext) (docs : IReadOnlyList<Microsoft.Azure.Documents.Document>) = async {
             sw.Stop() // Stop the clock after ChangeFeedProcessor hands off to us
             let epoch = ctx.FeedResponse.ResponseContinuation.Trim[|'"'|] |> int64
-<<<<<<< HEAD
             // Pass along the function that the coordinator will run to checkpoint past this batch when such progress has been achieved
             let checkpoint = async { do! ctx.CheckpointAsync() |> Async.AwaitTaskCorrect }
             let! pt, (cur,max) = ingest epoch checkpoint docs |> Stopwatch.Time
@@ -246,15 +203,6 @@
             sw.Restart() // restart the clock as we handoff back to the ChangeFeedProcessor
         }
         ChangeFeedObserver.Create(log, ingest, assign=init, dispose=dispose)
-=======
-            let! ct,() = ctx.Checkpoint() |> Stopwatch.Time
-            log.Information("Read {token,8} {count,4} docs {requestCharge,4}RU {l:n1}s Checkpoint {ct:n3}s",
-                epoch, docs.Count, int ctx.FeedResponse.RequestCharge, float sw.ElapsedMilliseconds / 1000.,
-                let e = ct.Elapsed in e.TotalSeconds)
-            sw.Restart() // restart the clock as we handoff back to the ChangeFeedProcessor
-        }
-        ChangeFeedObserver.Create(log, ingest)
->>>>>>> c3064d1b
  //#endif
  
 // Illustrates how to emit direct to the Console using Serilog
@@ -276,8 +224,7 @@
     try let args = CmdParser.parse argv
         Logging.initialize args.Verbose args.ChangeFeedVerbose
         let discovery, connector, source = args.Cosmos.BuildConnectionDetails()
-<<<<<<< HEAD
-        let aux, leaseId, startFromHere, batchSize, maxPendingBatches, processorDop, lagFrequency = args.BuildChangeFeedParams()
+        let aux, leaseId, startFromHere, maxDocuments, maxPendingBatches, processorDop, lagFrequency = args.BuildChangeFeedParams()
 //#if kafka
         //let targetParams = args.Target.BuildTargetParams()
         //let createRangeHandler log processingParams () = mkRangeProjector log processingParams targetParams
@@ -288,18 +235,8 @@
             do! Async.Sleep ms
             return batch.span.events.Length }
         run Log.Logger discovery connector.ConnectionPolicy source
-            (aux, leaseId, startFromHere, batchSize, lagFrequency)
+            (aux, leaseId, startFromHere, maxDocuments, lagFrequency)
             (createRangeHandler Log.Logger (maxPendingBatches, processorDop, project))
-=======
-        let aux, leaseId, startFromHere, maxDocuments, lagFrequency = args.BuildChangeFeedParams()
-//#if kafka // uncomment to test Kafka
-        //let targetParams = args.Target.BuildTargetParams()
-        //let createRangeHandler log () = mkRangeProjector log targetParams
-//#endif
-        run Log.Logger discovery connector.ConnectionPolicy source
-            (aux, leaseId, startFromHere, maxDocuments, lagFrequency)
-            (createRangeHandler Log.Logger)
->>>>>>> c3064d1b
         |> Async.RunSynchronously
         0 
     with :? Argu.ArguParseException as e -> eprintfn "%s" e.Message; 1
