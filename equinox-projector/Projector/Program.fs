﻿module ProjectorTemplate.Projector.Program

//#if kafka
open Confluent.Kafka
//#endif
open Equinox.Cosmos
open Equinox.Cosmos.Projection
open Equinox.Projection.State
//#if kafka
open Equinox.Projection.Codec
open Equinox.Store
open Jet.ConfluentKafka.FSharp
//#else
open Equinox.Projection
//#endif
open Microsoft.Azure.Documents.ChangeFeedProcessor
open Microsoft.Azure.Documents.ChangeFeedProcessor.FeedProcessing
//#if kafka
open Newtonsoft.Json
//#endif
open Serilog
open System
open System.Collections.Generic
open System.Diagnostics

module CmdParser =
    open Argu

    exception MissingArg of string
    let envBackstop msg key =
        match Environment.GetEnvironmentVariable key with
        | null -> raise <| MissingArg (sprintf "Please provide a %s, either as an argment or via the %s environment variable" msg key)
        | x -> x 

    module Cosmos =
        type [<NoEquality; NoComparison>] Parameters =
            | [<AltCommandLine("-m")>] ConnectionMode of Equinox.Cosmos.ConnectionMode
            | [<AltCommandLine("-o")>] Timeout of float
            | [<AltCommandLine("-r")>] Retries of int
            | [<AltCommandLine("-rt")>] RetriesWaitTime of int
            | [<AltCommandLine("-s")>] Connection of string
            | [<AltCommandLine("-d")>] Database of string
            | [<AltCommandLine("-c")>] Collection of string
            interface IArgParserTemplate with
                member a.Usage =
                    match a with
                    | Timeout _ ->          "specify operation timeout in seconds (default: 5)."
                    | Retries _ ->          "specify operation retries (default: 1)."
                    | RetriesWaitTime _ ->  "specify max wait-time for retry when being throttled by Cosmos in seconds (default: 5)"
                    | Connection _ ->       "specify a connection string for a Cosmos account (defaults: envvar:EQUINOX_COSMOS_CONNECTION, Cosmos Emulator)."
                    | ConnectionMode _ ->   "override the connection mode (default: DirectTcp)."
                    | Database _ ->         "specify a database name for Cosmos account (defaults: envvar:EQUINOX_COSMOS_DATABASE, test)."
                    | Collection _ ->       "specify a collection name for Cosmos account (defaults: envvar:EQUINOX_COSMOS_COLLECTION, test)."
        type Arguments(a : ParseResults<Parameters>) =
            member __.Mode = a.GetResult(ConnectionMode,Equinox.Cosmos.ConnectionMode.DirectTcp)
            member __.Connection =          match a.TryGetResult Connection  with Some x -> x | None -> envBackstop "Connection" "EQUINOX_COSMOS_CONNECTION"
            member __.Database =            match a.TryGetResult Database    with Some x -> x | None -> envBackstop "Database"   "EQUINOX_COSMOS_DATABASE"
            member __.Collection =          match a.TryGetResult Collection  with Some x -> x | None -> envBackstop "Collection" "EQUINOX_COSMOS_COLLECTION"

            member __.Timeout = a.GetResult(Timeout,5.) |> TimeSpan.FromSeconds
            member __.Retries = a.GetResult(Retries, 1)
            member __.MaxRetryWaitTime = a.GetResult(RetriesWaitTime, 5)

            member x.BuildConnectionDetails() =
                let (Discovery.UriAndKey (endpointUri,_) as discovery) = Discovery.FromConnectionString x.Connection
                Log.Information("CosmosDb {mode} {endpointUri} Database {database} Collection {collection}.",
                    x.Mode, endpointUri, x.Database, x.Collection)
                Log.Information("CosmosDb timeout {timeout}s; Throttling retries {retries}, max wait {maxRetryWaitTime}s",
                    (let t = x.Timeout in t.TotalSeconds), x.Retries, x.MaxRetryWaitTime)
                let connector = CosmosConnector(x.Timeout, x.Retries, x.MaxRetryWaitTime, Log.Logger, mode=x.Mode)
                discovery, connector, { database = x.Database; collection = x.Collection } 

    [<NoEquality; NoComparison>]
    type Parameters =
        (* ChangeFeed Args*)
        | [<MainCommand; ExactlyOnce>] ConsumerGroupName of string
        | [<AltCommandLine("-s"); Unique>] LeaseCollectionSuffix of string
<<<<<<< HEAD
        | [<AltCommandLine("-f"); Unique>] ForceStartFromHere
        | [<AltCommandLine("-mi"); Unique>] MaxDocuments of int
        | [<AltCommandLine "-mb"; Unique>] MaxPendingBatches of int
        | [<AltCommandLine "-i"; Unique>] ProcessorDop of int
=======
        | [<AltCommandLine("-z"); Unique>] FromTail
        | [<AltCommandLine("-md"); Unique>] MaxDocuments of int
>>>>>>> 6c0645be
        | [<AltCommandLine("-l"); Unique>] LagFreqS of float
        | [<AltCommandLine("-v"); Unique>] Verbose
        | [<AltCommandLine("-vc"); Unique>] ChangeFeedVerbose
//#if kafka
        (* Kafka Args *)
        | [<AltCommandLine("-b"); Unique>] Broker of string
        | [<AltCommandLine("-t"); Unique>] Topic of string
//#endif
        (* ChangeFeed Args *)
        | [<CliPrefix(CliPrefix.None); Last>] Cosmos of ParseResults<Cosmos.Parameters>
        interface IArgParserTemplate with
            member a.Usage =
                match a with
                | ConsumerGroupName _ ->    "Projector consumer group name."
                | LeaseCollectionSuffix _ -> "specify Collection Name suffix for Leases collection (default: `-aux`)."
<<<<<<< HEAD
                | ForceStartFromHere _ ->   "(iff the Consumer Name is fresh) - force skip to present Position. Default: Never skip an event."
                | MaxDocuments _ ->         "maxiumum document count to supply for the Change Feed query. Default: ude response size limit"
                | MaxPendingBatches _ ->    "Maximum number of batches to let processing get ahead of completion. Default: 64"
                | ProcessorDop _ ->         "Maximum number of streams to process concurrently. Default: 64"
=======
                | FromTail _ ->             "(iff the Consumer Name is fresh) - force skip to present Position. Default: Never skip an event."
                | MaxDocuments _ ->         "maximum document count to supply for the Change Feed query. Default: use response size limit"
>>>>>>> 6c0645be
                | LagFreqS _ ->             "specify frequency to dump lag stats. Default: off"
                | Verbose ->                "request Verbose Logging. Default: off"
                | ChangeFeedVerbose ->      "request Verbose Logging from ChangeFeedProcessor. Default: off"
//#if kafka
                | Broker _ ->               "specify Kafka Broker, in host:port format. (default: use environment variable EQUINOX_KAFKA_BROKER, if specified)"
                | Topic _ ->                "specify Kafka Topic Id. (default: use environment variable EQUINOX_KAFKA_TOPIC, if specified)"
//#endif
                | Cosmos _ ->               "specify CosmosDb input parameters"
    and Arguments(args : ParseResults<Parameters>) =
        member val Cosmos = Cosmos.Arguments(args.GetResult Cosmos)
//#if kafka
        member val Target = TargetInfo args
//#endif
        member __.LeaseId =                 args.GetResult ConsumerGroupName
        member __.Suffix =                  args.GetResult(LeaseCollectionSuffix,"-aux")
        member __.Verbose =                 args.Contains Verbose
        member __.ChangeFeedVerbose =       args.Contains ChangeFeedVerbose
        member __.MaxDocuments =            args.TryGetResult MaxDocuments
        member __.MaxPendingBatches =       args.GetResult(MaxPendingBatches,64)
        member __.ProcessorDop =            args.GetResult(ProcessorDop,64)
        member __.LagFrequency =            args.TryGetResult LagFreqS |> Option.map TimeSpan.FromSeconds
        member __.AuxCollectionName =       __.Cosmos.Collection + __.Suffix
        member x.BuildChangeFeedParams() =
<<<<<<< HEAD
            Log.Information("Processing {leaseId} in {auxCollName} with max Documents {maxDocuments} (<= {maxPending} pending) using {dop} processors",
                x.LeaseId, x.AuxCollectionName, x.MaxDocuments, x.MaxPendingBatches, x.ProcessorDop)
            if x.StartFromHere then Log.Warning("(If new projector group) Skipping projection of all existing events.")
            x.LagFrequency |> Option.iter (fun s -> Log.Information("Dumping lag stats at {lagS:n0}s intervals", s.TotalSeconds)) 
            { database = x.Cosmos.Database; collection = x.AuxCollectionName}, x.LeaseId, x.StartFromHere, x.MaxDocuments, x.MaxPendingBatches, x.ProcessorDop, x.LagFrequency
=======
            match x.MaxDocuments with
            | None -> Log.Information("Processing {leaseId} in {auxCollName} without document count limit", x.LeaseId, x.AuxCollectionName)
            | Some lim -> Log.Information("Processing {leaseId} in {auxCollName} with max {changeFeedMaxDocuments} documents", x.LeaseId, x.AuxCollectionName, x.MaxDocuments)
            if args.Contains FromTail then Log.Warning("(If new projector group) Skipping projection of all existing events.")
            x.LagFrequency |> Option.iter (fun s -> Log.Information("Dumping lag stats at {lagS:n0}s intervals", s.TotalSeconds)) 
            { database = x.Cosmos.Database; collection = x.AuxCollectionName}, x.LeaseId, args.Contains FromTail, x.MaxDocuments, x.LagFrequency
>>>>>>> 6c0645be
//#if kafka
    and TargetInfo(args : ParseResults<Parameters>) =
        member __.Broker = Uri(match args.TryGetResult Broker with Some x -> x | None -> envBackstop "Broker" "EQUINOX_KAFKA_BROKER")
        member __.Topic = match args.TryGetResult Topic with Some x -> x | None -> envBackstop "Topic" "EQUINOX_KAFKA_TOPIC"
        member x.BuildTargetParams() = x.Broker, x.Topic
//#endif

    /// Parse the commandline; can throw exceptions in response to missing arguments and/or `-h`/`--help` args
    let parse argv : Arguments =
        let programName = System.Reflection.Assembly.GetEntryAssembly().GetName().Name
        let parser = ArgumentParser.Create<Parameters>(programName = programName)
        parser.ParseCommandLine argv |> Arguments

let run (log : ILogger) discovery connectionPolicy source
        (aux, leaseId, startFromTail, maybeLimitDocumentCount, lagReportFreq : TimeSpan option)
        createRangeProjector = async {
    let logLag (interval : TimeSpan) (remainingWork : (int*int64) seq) = async {
        log.Information("Backlog {backlog:n0} (by range: {@rangeLags})", remainingWork |> Seq.map snd |> Seq.sum, remainingWork |> Seq.sortByDescending snd)
        return! Async.Sleep interval }
    let maybeLogLag = lagReportFreq |> Option.map logLag
    let! _feedEventHost =
        ChangeFeedProcessor.Start
          ( log, discovery, connectionPolicy, source, aux, leasePrefix = leaseId, forceSkipExistingEvents = startFromTail,
            createObserver = createRangeProjector, ?cfBatchSize = maybeLimitDocumentCount, ?reportLagAndAwaitNextEstimation = maybeLogLag)
    do! Async.AwaitKeyboardInterrupt() }

//#if kafka
// TODO remove when using 2.0.0-preview7
open Equinox.Projection.Codec
module RenderedEvent =
    let ofStreamItem (x: Equinox.Projection.StreamItem) : RenderedEvent =
        { s = x.stream; i = x.index; c = x.event.EventType; t = x.event.Timestamp; d = x.event.Data; m = x.event.Meta }

let mkRangeProjector log (_maxPendingBatches,_maxDop,_project) (broker, topic) =
    let sw = Stopwatch.StartNew() // we'll report the warmup/connect time on the first batch
    let cfg = KafkaProducerConfig.Create("ProjectorTemplate", broker, Acks.Leader, compression = CompressionType.Lz4)
    let producer = KafkaProducer.Create(Log.Logger, cfg, topic)
    let disposeProducer = (producer :> IDisposable).Dispose
    let ingest (log : ILogger) (ctx : IChangeFeedObserverContext) (docs : IReadOnlyList<Microsoft.Azure.Documents.Document>) = async {
        sw.Stop() // Stop the clock after ChangeFeedProcessor hands off to us
        let pt,events = (fun () -> docs |> Seq.collect DocumentParser.enumEvents |> Seq.map RenderedEvent.ofStreamItem |> Array.ofSeq) |> Stopwatch.Time 
        let es = [| for e in events -> e.s, JsonConvert.SerializeObject e |]
        let! et,() = async {
            // TODO handle failure
            let! _ = producer.ProduceBatch es
            return! ctx.Checkpoint() |> Stopwatch.Time }

        log.Information("Read {token,8} {count,4} docs {requestCharge,4}RU {l:n1}s Parse {events,5} events {p:n3}s Emit {e:n1}s",
            ctx.FeedResponse.ResponseContinuation.Trim[|'"'|], docs.Count, int ctx.FeedResponse.RequestCharge,
            float sw.ElapsedMilliseconds / 1000., events.Length, (let e = pt.Elapsed in e.TotalSeconds), (let e = et.Elapsed in e.TotalSeconds))
        sw.Restart() // restart the clock as we handoff back to the ChangeFeedProcessor
    }
    ChangeFeedObserver.Create(log, ingest, dispose = disposeProducer)
//#else
let createRangeHandler (log:ILogger) (maxPendingBatches, processorDop, project) =
    let projectionEngine = Projector.Start (log, maxPendingBatches, processorDop, project, TimeSpan.FromMinutes 1.)
    fun () ->
        let mutable rangeIngester = Unchecked.defaultof<IIngester>
        let init rangeLog = async { rangeIngester <- Ingester.Start (rangeLog, projectionEngine, maxPendingBatches, processorDop, TimeSpan.FromMinutes 1.) }
        let ingest epoch checkpoint docs =
            let items = Seq.collect DocumentParser.enumEvents docs
            rangeIngester.Submit(epoch, checkpoint, items)
        let dispose () = rangeIngester.Stop()
        let sw = Stopwatch.StartNew() // we'll end up reporting the warmup/connect time on the first batch, but that's ok
        let ingest (log : ILogger) (ctx : IChangeFeedObserverContext) (docs : IReadOnlyList<Microsoft.Azure.Documents.Document>) = async {
            sw.Stop() // Stop the clock after ChangeFeedProcessor hands off to us
            let epoch = ctx.FeedResponse.ResponseContinuation.Trim[|'"'|] |> int64
            // Pass along the function that the coordinator will run to checkpoint past this batch when such progress has been achieved
            let checkpoint = async { do! ctx.CheckpointAsync() |> Async.AwaitTaskCorrect }
            let! pt, (cur,max) = ingest epoch checkpoint docs |> Stopwatch.Time
            log.Information("Read {token,8} {count,4} docs {requestCharge,4}RU {l:n1}s Post {pt:n3}s {cur}/{max}",
                epoch, docs.Count, int ctx.FeedResponse.RequestCharge, float sw.ElapsedMilliseconds / 1000.,
                let e = pt.Elapsed in e.TotalSeconds, cur, max)
            sw.Restart() // restart the clock as we handoff back to the ChangeFeedProcessor
        }
        ChangeFeedObserver.Create(log, ingest, assign=init, dispose=dispose)
 //#endif
 
// Illustrates how to emit direct to the Console using Serilog
// Other topographies can be achieved by using various adapters and bridges, e.g., SerilogTarget or Serilog.Sinks.NLog
module Logging =
    let initialize verbose changeLogVerbose =
        Log.Logger <-
            LoggerConfiguration().Destructure.FSharpTypes().Enrich.FromLogContext()
            |> fun c -> if verbose then c.MinimumLevel.Debug() else c
            // LibLog writes to the global logger, so we need to control the emission
            |> fun c -> let cfpl = if changeLogVerbose then Serilog.Events.LogEventLevel.Debug else Serilog.Events.LogEventLevel.Warning
                        c.MinimumLevel.Override("Microsoft.Azure.Documents.ChangeFeedProcessor", cfpl)
            |> fun c -> let t = "[{Timestamp:HH:mm:ss} {Level:u3}] {partitionKeyRangeId,2} {Message:lj} {NewLine}{Exception}"
                        c.WriteTo.Console(theme=Sinks.SystemConsole.Themes.AnsiConsoleTheme.Code, outputTemplate=t)
            |> fun c -> c.CreateLogger()

[<EntryPoint>]
let main argv =
    try let args = CmdParser.parse argv
        Logging.initialize args.Verbose args.ChangeFeedVerbose
        let discovery, connector, source = args.Cosmos.BuildConnectionDetails()
<<<<<<< HEAD
        let aux, leaseId, startFromHere, maxDocuments, maxPendingBatches, processorDop, lagFrequency = args.BuildChangeFeedParams()
//#if kafka
=======
        let aux, leaseId, startFromTail, maxDocuments, lagFrequency = args.BuildChangeFeedParams()
//#if kafka // uncomment to test Kafka
>>>>>>> 6c0645be
        //let targetParams = args.Target.BuildTargetParams()
        //let createRangeHandler log processingParams () = mkRangeProjector log processingParams targetParams
//#endif
        let project (batch : StreamSpan) = async { 
            let r = Random()
            let ms = r.Next(1,batch.span.events.Length * 10)
            do! Async.Sleep ms
            return batch.span.events.Length }
        run Log.Logger discovery connector.ConnectionPolicy source
<<<<<<< HEAD
            (aux, leaseId, startFromHere, maxDocuments, lagFrequency)
            (createRangeHandler Log.Logger (maxPendingBatches, processorDop, project))
=======
            (aux, leaseId, startFromTail, maxDocuments, lagFrequency)
            (createRangeHandler Log.Logger)
>>>>>>> 6c0645be
        |> Async.RunSynchronously
        0 
    with :? Argu.ArguParseException as e -> eprintfn "%s" e.Message; 1
        | CmdParser.MissingArg msg -> eprintfn "%s" msg; 1
        | e -> eprintfn "%s" e.Message; 1<|MERGE_RESOLUTION|>--- conflicted
+++ resolved
@@ -75,15 +75,10 @@
         (* ChangeFeed Args*)
         | [<MainCommand; ExactlyOnce>] ConsumerGroupName of string
         | [<AltCommandLine("-s"); Unique>] LeaseCollectionSuffix of string
-<<<<<<< HEAD
-        | [<AltCommandLine("-f"); Unique>] ForceStartFromHere
-        | [<AltCommandLine("-mi"); Unique>] MaxDocuments of int
+        | [<AltCommandLine("-z"); Unique>] FromTail
+        | [<AltCommandLine("-md"); Unique>] MaxDocuments of int
         | [<AltCommandLine "-mb"; Unique>] MaxPendingBatches of int
         | [<AltCommandLine "-i"; Unique>] ProcessorDop of int
-=======
-        | [<AltCommandLine("-z"); Unique>] FromTail
-        | [<AltCommandLine("-md"); Unique>] MaxDocuments of int
->>>>>>> 6c0645be
         | [<AltCommandLine("-l"); Unique>] LagFreqS of float
         | [<AltCommandLine("-v"); Unique>] Verbose
         | [<AltCommandLine("-vc"); Unique>] ChangeFeedVerbose
@@ -99,15 +94,10 @@
                 match a with
                 | ConsumerGroupName _ ->    "Projector consumer group name."
                 | LeaseCollectionSuffix _ -> "specify Collection Name suffix for Leases collection (default: `-aux`)."
-<<<<<<< HEAD
-                | ForceStartFromHere _ ->   "(iff the Consumer Name is fresh) - force skip to present Position. Default: Never skip an event."
+                | FromTail _ ->             "(iff the Consumer Name is fresh) - force skip to present Position. Default: Never skip an event."
                 | MaxDocuments _ ->         "maxiumum document count to supply for the Change Feed query. Default: ude response size limit"
                 | MaxPendingBatches _ ->    "Maximum number of batches to let processing get ahead of completion. Default: 64"
                 | ProcessorDop _ ->         "Maximum number of streams to process concurrently. Default: 64"
-=======
-                | FromTail _ ->             "(iff the Consumer Name is fresh) - force skip to present Position. Default: Never skip an event."
-                | MaxDocuments _ ->         "maximum document count to supply for the Change Feed query. Default: use response size limit"
->>>>>>> 6c0645be
                 | LagFreqS _ ->             "specify frequency to dump lag stats. Default: off"
                 | Verbose ->                "request Verbose Logging. Default: off"
                 | ChangeFeedVerbose ->      "request Verbose Logging from ChangeFeedProcessor. Default: off"
@@ -131,20 +121,11 @@
         member __.LagFrequency =            args.TryGetResult LagFreqS |> Option.map TimeSpan.FromSeconds
         member __.AuxCollectionName =       __.Cosmos.Collection + __.Suffix
         member x.BuildChangeFeedParams() =
-<<<<<<< HEAD
             Log.Information("Processing {leaseId} in {auxCollName} with max Documents {maxDocuments} (<= {maxPending} pending) using {dop} processors",
                 x.LeaseId, x.AuxCollectionName, x.MaxDocuments, x.MaxPendingBatches, x.ProcessorDop)
-            if x.StartFromHere then Log.Warning("(If new projector group) Skipping projection of all existing events.")
-            x.LagFrequency |> Option.iter (fun s -> Log.Information("Dumping lag stats at {lagS:n0}s intervals", s.TotalSeconds)) 
-            { database = x.Cosmos.Database; collection = x.AuxCollectionName}, x.LeaseId, x.StartFromHere, x.MaxDocuments, x.MaxPendingBatches, x.ProcessorDop, x.LagFrequency
-=======
-            match x.MaxDocuments with
-            | None -> Log.Information("Processing {leaseId} in {auxCollName} without document count limit", x.LeaseId, x.AuxCollectionName)
-            | Some lim -> Log.Information("Processing {leaseId} in {auxCollName} with max {changeFeedMaxDocuments} documents", x.LeaseId, x.AuxCollectionName, x.MaxDocuments)
             if args.Contains FromTail then Log.Warning("(If new projector group) Skipping projection of all existing events.")
             x.LagFrequency |> Option.iter (fun s -> Log.Information("Dumping lag stats at {lagS:n0}s intervals", s.TotalSeconds)) 
-            { database = x.Cosmos.Database; collection = x.AuxCollectionName}, x.LeaseId, args.Contains FromTail, x.MaxDocuments, x.LagFrequency
->>>>>>> 6c0645be
+            { database = x.Cosmos.Database; collection = x.AuxCollectionName}, x.LeaseId, args.Contains FromTail, x.MaxDocuments, x.MaxPendingBatches, x.ProcessorDop, x.LagFrequency
 //#if kafka
     and TargetInfo(args : ParseResults<Parameters>) =
         member __.Broker = Uri(match args.TryGetResult Broker with Some x -> x | None -> envBackstop "Broker" "EQUINOX_KAFKA_BROKER")
@@ -242,13 +223,8 @@
     try let args = CmdParser.parse argv
         Logging.initialize args.Verbose args.ChangeFeedVerbose
         let discovery, connector, source = args.Cosmos.BuildConnectionDetails()
-<<<<<<< HEAD
-        let aux, leaseId, startFromHere, maxDocuments, maxPendingBatches, processorDop, lagFrequency = args.BuildChangeFeedParams()
-//#if kafka
-=======
-        let aux, leaseId, startFromTail, maxDocuments, lagFrequency = args.BuildChangeFeedParams()
-//#if kafka // uncomment to test Kafka
->>>>>>> 6c0645be
+        let aux, leaseId, startFromTail, maxDocuments, maxPendingBatches, processorDop, lagFrequency = args.BuildChangeFeedParams()
+//#if kafka
         //let targetParams = args.Target.BuildTargetParams()
         //let createRangeHandler log processingParams () = mkRangeProjector log processingParams targetParams
 //#endif
@@ -258,13 +234,8 @@
             do! Async.Sleep ms
             return batch.span.events.Length }
         run Log.Logger discovery connector.ConnectionPolicy source
-<<<<<<< HEAD
-            (aux, leaseId, startFromHere, maxDocuments, lagFrequency)
+            (aux, leaseId, startFromTail, maxDocuments, lagFrequency)
             (createRangeHandler Log.Logger (maxPendingBatches, processorDop, project))
-=======
-            (aux, leaseId, startFromTail, maxDocuments, lagFrequency)
-            (createRangeHandler Log.Logger)
->>>>>>> 6c0645be
         |> Async.RunSynchronously
         0 
     with :? Argu.ArguParseException as e -> eprintfn "%s" e.Message; 1
