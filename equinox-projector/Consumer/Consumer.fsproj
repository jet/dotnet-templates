--- conflicted
+++ resolved
@@ -16,13 +16,8 @@
   <ItemGroup>
     <PackageReference Include="Argu" Version="5.4.0" />
     <PackageReference Include="Destructurama.FSharp.NetCore" Version="1.0.14" />
-<<<<<<< HEAD
-    <PackageReference Include="Equinox.Codec" Version="2.0.0-preview9" />
-    <!--<PackageReference Include="Propulsion.Kafka" Version="1.0.1-rc3" />-->
-=======
     <PackageReference Include="Equinox.Codec" Version="2.0.0-rc1" />
     <PackageReference Include="Propulsion.Kafka" Version="1.0.1-rc3" />
->>>>>>> e24f12d9
     <PackageReference Include="Serilog.Sinks.Console" Version="3.1.1" />
   </ItemGroup>
 
