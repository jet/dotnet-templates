--- conflicted
+++ resolved
@@ -23,11 +23,8 @@
         | [<AltCommandLine "-w"; Unique>]   MaxWriters of int
         | [<AltCommandLine "-v"; Unique>]   Verbose
         | [<AltCommandLine "-vc"; Unique>]  VerboseConsole
+        | [<CliPrefix(CliPrefix.None); AltCommandLine "es"; Unique(*ExactlyOnce is not supported*); Last>] SrcEs of ParseResults<EsSourceParameters>
         | [<CliPrefix(CliPrefix.None); AltCommandLine "cosmos"; Unique; Last>] SrcCosmos of ParseResults<CosmosSourceParameters>
-<<<<<<< HEAD
-        | [<CliPrefix(CliPrefix.None); AltCommandLine "es"; Unique(*ExactlyOnce is not supported*); Last>] SrcEs of ParseResults<EsSourceParameters>
-=======
->>>>>>> 0dc9662a
         interface IArgParserTemplate with
             member a.Usage =
                 match a with
@@ -37,10 +34,7 @@
                 | Verbose ->                "request Verbose Logging. Default: off."
                 | VerboseConsole ->         "request Verbose Console Logging. Default: off."
                 | SrcCosmos _ ->            "specify CosmosDB input parameters."
-<<<<<<< HEAD
                 | SrcEs _ ->                "EventStore input parameters."
-=======
->>>>>>> 0dc9662a
     and Arguments(a : ParseResults<Parameters>) =
         member __.ConsumerGroupName =       a.GetResult ConsumerGroupName
         member __.Verbose =                 a.Contains Parameters.Verbose
@@ -48,23 +42,14 @@
         member __.MaxReadAhead =            a.GetResult(MaxReadAhead,64)
         member __.MaxConcurrentStreams =    a.GetResult(MaxWriters,1024)
         member __.StatsInterval =           TimeSpan.FromMinutes 1.
-<<<<<<< HEAD
         member val Source : Choice<CosmosSourceArguments,EsSourceArguments> =
             match a.TryGetSubCommand() with
             | Some (SrcCosmos cosmos) -> Choice1Of2 (CosmosSourceArguments cosmos)
             | Some (SrcEs es) -> Choice2Of2 (EsSourceArguments es)
             | _ -> raise (MissingArg "Must specify one of cosmos or es for Src")
-        member x.SourceParams() : Choice<_,EsSourceArguments*CosmosCheckpointArguments*ReaderSpec> =
+        member x.SourceParams() : Choice<_,EsSourceArguments*CosmosArguments*ReaderSpec> =
             match x.Source with
             | Choice1Of2 srcC ->
-=======
-        member val Source : CosmosSourceArguments =
-            match a.TryGetSubCommand() with
-            | Some (SrcCosmos cosmos) -> CosmosSourceArguments cosmos
-            | _ -> raise (MissingArg "Must specify one of cosmos for Src")
-        member x.SourceParams() =
-                let srcC = x.Source
->>>>>>> 0dc9662a
                 let disco, auxColl =
                     match srcC.LeaseContainer with
                     | None ->     srcC.Discovery, { database = srcC.Database; container = srcC.Container + "-aux" }
@@ -74,7 +59,6 @@
                     x.ConsumerGroupName, auxColl.database, auxColl.container, srcC.MaxDocuments)
                 if srcC.FromTail then Log.Warning("(If new projector group) Skipping projection of all existing events.")
                 srcC.LagFrequency |> Option.iter<TimeSpan> (fun s -> Log.Information("Dumping lag stats at {lagS:n0}s intervals", s.TotalSeconds))
-<<<<<<< HEAD
                 Choice1Of2 (srcC,(disco, auxColl, x.ConsumerGroupName, srcC.FromTail, srcC.MaxDocuments, srcC.LagFrequency))
             | Choice2Of2 srcE ->
                 let startPos,cosmos = srcE.StartPos, srcE.CheckpointStore
@@ -86,74 +70,6 @@
                     {   groupName = x.ConsumerGroupName; start = startPos; checkpointInterval = srcE.CheckpointInterval; tailInterval = srcE.TailInterval
                         forceRestart = srcE.ForceRestart
                         batchSize = srcE.StartingBatchSize; minBatchSize = srcE.MinBatchSize; gorge = srcE.Gorge; streamReaders = srcE.StreamReaders })
-=======
-                srcC,(disco, auxColl, x.ConsumerGroupName, srcC.FromTail, srcC.MaxDocuments, srcC.LagFrequency)
->>>>>>> 0dc9662a
-     and [<NoEquality; NoComparison>] CosmosSourceParameters =
-        | [<AltCommandLine "-z"; Unique>]   FromTail
-        | [<AltCommandLine "-m"; Unique>]   MaxDocuments of int
-        | [<AltCommandLine "-l"; Unique>]   LagFreqM of float
-        | [<AltCommandLine "-a"; Unique>]   LeaseContainer of string
-
-        | [<AltCommandLine "-cm">]          ConnectionMode of Equinox.Cosmos.ConnectionMode
-        | [<AltCommandLine "-s">]           Connection of string
-        | [<AltCommandLine "-d">]           Database of string
-        | [<AltCommandLine "-c"; Unique>]   Container of string // Actually Mandatory, but stating that is not supported
-        | [<AltCommandLine "-o">]           Timeout of float
-        | [<AltCommandLine "-r">]           Retries of int
-        | [<AltCommandLine "-rt">]          RetriesWaitTime of int
-
-        | [<CliPrefix(CliPrefix.None); Unique(*ExactlyOnce is not supported*); Last>] Kafka of ParseResults<KafkaSinkParameters>
-        interface IArgParserTemplate with
-            member a.Usage = a |> function
-                | FromTail ->               "(iff the Consumer Name is fresh) - force skip to present Position. Default: Never skip an event."
-                | MaxDocuments _ ->         "maximum item count to request from feed. Default: unlimited."
-                | LagFreqM _ ->             "frequency (in minutes) to dump lag stats. Default: off."
-                | LeaseContainer _ ->       "specify Container Name for Leases container. Default: `sourceContainer` + `-aux`."
-
-                | ConnectionMode _ ->       "override the connection mode. Default: Direct."
-                | Connection _ ->           "specify a connection string for a Cosmos account. Default: envvar:EQUINOX_COSMOS_CONNECTION."
-                | Database _ ->             "specify a database name for Cosmos account. Default: envvar:EQUINOX_COSMOS_DATABASE."
-                | Container _ ->            "specify a container name within `Database`."
-                | Timeout _ ->              "specify operation timeout in seconds. Default: 5."
-                | Retries _ ->              "specify operation retries. Default: 1."
-                | RetriesWaitTime _ ->      "specify max wait-time for retry when being throttled by Cosmos in seconds. Default: 5."
-
-                | Kafka _ ->                "Kafka Sink parameters."
-    and CosmosSourceArguments(a : ParseResults<CosmosSourceParameters>) =
-        member __.FromTail =                a.Contains CosmosSourceParameters.FromTail
-        member __.MaxDocuments =            a.TryGetResult MaxDocuments
-        member __.LagFrequency =            a.TryGetResult LagFreqM |> Option.map TimeSpan.FromMinutes
-        member __.LeaseContainer =          a.TryGetResult CosmosSourceParameters.LeaseContainer
-
-        member __.Mode =                    a.GetResult(CosmosSourceParameters.ConnectionMode, Equinox.Cosmos.ConnectionMode.Direct)
-        member __.Discovery =               Discovery.FromConnectionString __.Connection
-        member __.Connection =              match a.TryGetResult CosmosSourceParameters.Connection with Some x -> x | None -> envBackstop "Connection" "EQUINOX_COSMOS_CONNECTION"
-        member __.Database =                match a.TryGetResult CosmosSourceParameters.Database   with Some x -> x | None -> envBackstop "Database" "EQUINOX_COSMOS_DATABASE"
-        member __.Container =               a.GetResult CosmosSourceParameters.Container
-        member __.Timeout =                 a.GetResult(CosmosSourceParameters.Timeout, 5.) |> TimeSpan.FromSeconds
-        member __.Retries =                 a.GetResult(CosmosSourceParameters.Retries, 1)
-        member __.MaxRetryWaitTime =        a.GetResult(CosmosSourceParameters.RetriesWaitTime, 5)
-        member x.BuildConnectionDetails() =
-            let (Discovery.UriAndKey (endpointUri,_)) as discovery = x.Discovery
-            Log.Information("Source CosmosDb {mode} {endpointUri} Database {database} Container {container}",
-                x.Mode, endpointUri, x.Database, x.Container)
-            Log.Information("Source CosmosDb timeout {timeout}s; Throttling retries {retries}, max wait {maxRetryWaitTime}s",
-                (let t = x.Timeout in t.TotalSeconds), x.Retries, x.MaxRetryWaitTime)
-            let connector = Equinox.Cosmos.Connector(x.Timeout, x.Retries, x.MaxRetryWaitTime, Log.Logger, mode=x.Mode)
-            discovery, { database = x.Database; container = x.Container }, connector
-        member val Sink =
-            match a.TryGetSubCommand() with
-            | Some (CosmosSourceParameters.Kafka cosmos) -> KafkaSinkArguments cosmos
-            | _ -> raise (MissingArg "Must specify `kafka` arguments")
-    and [<NoEquality; NoComparison>] KafkaSinkParameters =
-        | [<AltCommandLine "-b"; Unique>]   Broker of string
-        | [<AltCommandLine "-t"; Unique>]   Topic of string
-        interface IArgParserTemplate with
-            member a.Usage = a |> function
-                | Broker _ ->               "specify Kafka Broker, in host:port format. Default: use environment variable PROPULSION_KAFKA_BROKER."
-                | Topic _ ->                "specify Kafka Topic Id. Default: use environment variable PROPULSION_KAFKA_TOPIC"
-<<<<<<< HEAD
     and [<NoEquality; NoComparison>] EsSourceParameters =
         | [<AltCommandLine "-z"; Unique>]   FromTail
         | [<AltCommandLine "-g"; Unique>]   Gorge of int
@@ -175,7 +91,7 @@
         | [<AltCommandLine("-u")>]          Username of string
         | [<AltCommandLine("-p")>]          Password of string
 
-        | [<CliPrefix(CliPrefix.None); Unique(*ExactlyOnce is not supported*); Last>] Cosmos of ParseResults<CosmosCheckpointParameters>
+        | [<CliPrefix(CliPrefix.None); Unique(*ExactlyOnce is not supported*); Last>] Cosmos of ParseResults<CosmosParameters>
         interface IArgParserTemplate with
             member a.Usage = a |> function
                 | FromTail ->               "Start the processing from the Tail"
@@ -207,7 +123,7 @@
         member __.StartingBatchSize =       a.GetResult(BatchSize,4096)
         member __.MinBatchSize =            a.GetResult(MinBatchSize,512)
         member __.StartPos =
-            match a.TryGetResult Position, a.TryGetResult Chunk, a.TryGetResult Percent, a.Contains FromTail with
+            match a.TryGetResult Position, a.TryGetResult Chunk, a.TryGetResult Percent, a.Contains EsSourceParameters.FromTail with
             | Some p, _, _, _ ->            Absolute p
             | _, Some c, _, _ ->            StartPos.Chunk c
             | _, _, Some p, _ ->            Percentage p
@@ -231,11 +147,11 @@
                 .Establish("SyncTemplate", __.Discovery, connectionStrategy) |> Async.RunSynchronously
 
         member __.CheckpointInterval =  TimeSpan.FromHours 1.
-        member val CheckpointStore : CosmosCheckpointArguments =
+        member val CheckpointStore : CosmosArguments =
             match a.TryGetSubCommand() with
-            | Some (EsSourceParameters.Cosmos cosmos) -> CosmosCheckpointArguments cosmos
+            | Some (EsSourceParameters.Cosmos cosmos) -> CosmosArguments cosmos
             | _ -> raise (MissingArg "Must specify `cosmos` checkpoint store source is `es`")
-    and [<NoEquality; NoComparison>] CosmosCheckpointParameters =
+    and [<NoEquality; NoComparison>] CosmosParameters =
         | [<AltCommandLine "-s">]           Connection of string
         | [<AltCommandLine "-cm">]          ConnectionMode of ConnectionMode
         | [<AltCommandLine "-d">]           Database of string
@@ -255,14 +171,14 @@
                 | Retries _ ->              "specify operation retries. Default: 1."
                 | RetriesWaitTime _ ->      "specify max wait-time for retry when being throttled by Cosmos in seconds. Default: 5."
                 | Kafka _ ->                "Kafka Sink parameters."
-    and CosmosCheckpointArguments(a : ParseResults<CosmosCheckpointParameters>) =
-        member __.Mode =                    a.GetResult(ConnectionMode,ConnectionMode.Direct)
-        member __.Connection =              match a.TryGetResult Connection with Some x -> x | None -> envBackstop "Connection" "EQUINOX_COSMOS_CONNECTION"
-        member __.Database =                match a.TryGetResult Database   with Some x -> x | None -> envBackstop "Database"   "EQUINOX_COSMOS_DATABASE"
-        member __.Container =               match a.TryGetResult Container  with Some x -> x | None -> envBackstop "Container"  "EQUINOX_COSMOS_CONTAINER"
-        member __.Timeout =                 a.GetResult(Timeout,5.) |> TimeSpan.FromSeconds
-        member __.Retries =                 a.GetResult(Retries, 1)
-        member __.MaxRetryWaitTime =        a.GetResult(RetriesWaitTime, 5)
+    and CosmosArguments(a : ParseResults<CosmosParameters>) =
+        member __.Mode =                    a.GetResult(CosmosParameters.ConnectionMode,Equinox.Cosmos.ConnectionMode.Direct)
+        member __.Connection =              match a.TryGetResult CosmosParameters.Connection with Some x -> x | None -> envBackstop "Connection" "EQUINOX_COSMOS_CONNECTION"
+        member __.Database =                match a.TryGetResult CosmosParameters.Database   with Some x -> x | None -> envBackstop "Database"   "EQUINOX_COSMOS_DATABASE"
+        member __.Container =               match a.TryGetResult CosmosParameters.Container  with Some x -> x | None -> envBackstop "Container"  "EQUINOX_COSMOS_CONTAINER"
+        member __.Timeout =                 a.GetResult(CosmosParameters.Timeout,5.) |> TimeSpan.FromSeconds
+        member __.Retries =                 a.GetResult(CosmosParameters.Retries, 1)
+        member __.MaxRetryWaitTime =        a.GetResult(CosmosParameters.RetriesWaitTime, 5)
         member x.BuildConnectionDetails() =
             let (Discovery.UriAndKey (endpointUri,_) as discovery) = Discovery.FromConnectionString x.Connection
             Log.Information("CosmosDb {mode} {endpointUri} Database {database} Container {container}.",
@@ -273,10 +189,72 @@
             discovery, { database = x.Database; container = x.Container }, connector
         member val Sink =
             match a.TryGetSubCommand() with
-            | Some (CosmosCheckpointParameters.Kafka kafka) -> KafkaSinkArguments kafka
+            | Some (CosmosParameters.Kafka kafka) -> KafkaSinkArguments kafka
             | _ -> raise (MissingArg "Must specify `kafka` arguments")
-=======
->>>>>>> 0dc9662a
+     and [<NoEquality; NoComparison>] CosmosSourceParameters =
+        | [<AltCommandLine "-z"; Unique>]   FromTail
+        | [<AltCommandLine "-m"; Unique>]   MaxDocuments of int
+        | [<AltCommandLine "-l"; Unique>]   LagFreqM of float
+        | [<AltCommandLine "-a"; Unique>]   LeaseContainer of string
+
+        | [<AltCommandLine "-cm">]          ConnectionMode of Equinox.Cosmos.ConnectionMode
+        | [<AltCommandLine "-s">]           Connection of string
+        | [<AltCommandLine "-d">]           Database of string
+        | [<AltCommandLine "-c"; Unique>]   Container of string // Actually Mandatory, but stating that is not supported
+        | [<AltCommandLine "-o">]           Timeout of float
+        | [<AltCommandLine "-r">]           Retries of int
+        | [<AltCommandLine "-rt">]          RetriesWaitTime of int
+
+        | [<CliPrefix(CliPrefix.None); Unique(*ExactlyOnce is not supported*); Last>] Kafka of ParseResults<KafkaSinkParameters>
+        interface IArgParserTemplate with
+            member a.Usage = a |> function
+                | FromTail ->               "(iff the Consumer Name is fresh) - force skip to present Position. Default: Never skip an event."
+                | MaxDocuments _ ->         "maximum item count to request from feed. Default: unlimited."
+                | LagFreqM _ ->             "frequency (in minutes) to dump lag stats. Default: off."
+                | LeaseContainer _ ->       "specify Container Name for Leases container. Default: `sourceContainer` + `-aux`."
+
+                | ConnectionMode _ ->       "override the connection mode. Default: Direct."
+                | Connection _ ->           "specify a connection string for a Cosmos account. Default: envvar:EQUINOX_COSMOS_CONNECTION."
+                | Database _ ->             "specify a database name for Cosmos account. Default: envvar:EQUINOX_COSMOS_DATABASE."
+                | Container _ ->            "specify a container name within `Database`."
+                | Timeout _ ->              "specify operation timeout in seconds. Default: 5."
+                | Retries _ ->              "specify operation retries. Default: 1."
+                | RetriesWaitTime _ ->      "specify max wait-time for retry when being throttled by Cosmos in seconds. Default: 5."
+
+                | Kafka _ ->                "Kafka Sink parameters."
+    and CosmosSourceArguments(a : ParseResults<CosmosSourceParameters>) =
+        member __.FromTail =                a.Contains FromTail
+        member __.MaxDocuments =            a.TryGetResult MaxDocuments
+        member __.LagFrequency =            a.TryGetResult LagFreqM |> Option.map TimeSpan.FromMinutes
+        member __.LeaseContainer =          a.TryGetResult LeaseContainer
+
+        member __.Mode =                    a.GetResult(ConnectionMode, Equinox.Cosmos.ConnectionMode.Direct)
+        member __.Discovery =               Discovery.FromConnectionString __.Connection
+        member __.Connection =              match a.TryGetResult Connection with Some x -> x | None -> envBackstop "Connection" "EQUINOX_COSMOS_CONNECTION"
+        member __.Database =                match a.TryGetResult Database   with Some x -> x | None -> envBackstop "Database" "EQUINOX_COSMOS_DATABASE"
+        member __.Container =               a.GetResult Container
+        member __.Timeout =                 a.GetResult(Timeout, 5.) |> TimeSpan.FromSeconds
+        member __.Retries =                 a.GetResult(Retries, 1)
+        member __.MaxRetryWaitTime =        a.GetResult(RetriesWaitTime, 5)
+        member x.BuildConnectionDetails() =
+            let (Discovery.UriAndKey (endpointUri,_)) as discovery = x.Discovery
+            Log.Information("Source CosmosDb {mode} {endpointUri} Database {database} Container {container}",
+                x.Mode, endpointUri, x.Database, x.Container)
+            Log.Information("Source CosmosDb timeout {timeout}s; Throttling retries {retries}, max wait {maxRetryWaitTime}s",
+                (let t = x.Timeout in t.TotalSeconds), x.Retries, x.MaxRetryWaitTime)
+            let connector = Equinox.Cosmos.Connector(x.Timeout, x.Retries, x.MaxRetryWaitTime, Log.Logger, mode=x.Mode)
+            discovery, { database = x.Database; container = x.Container }, connector
+        member val Sink =
+            match a.TryGetSubCommand() with
+            | Some (Kafka cosmos) -> KafkaSinkArguments cosmos
+            | _ -> raise (MissingArg "Must specify `kafka` arguments")
+    and [<NoEquality; NoComparison>] KafkaSinkParameters =
+        | [<AltCommandLine "-b"; Unique>]   Broker of string
+        | [<AltCommandLine "-t"; Unique>]   Topic of string
+        interface IArgParserTemplate with
+            member a.Usage = a |> function
+                | Broker _ ->               "specify Kafka Broker, in host:port format. Default: use environment variable PROPULSION_KAFKA_BROKER."
+                | Topic _ ->                "specify Kafka Topic Id. Default: use environment variable PROPULSION_KAFKA_TOPIC"
     and KafkaSinkArguments(a : ParseResults<KafkaSinkParameters>) =
         member __.Broker =                  Uri(match a.TryGetResult Broker with Some x -> x | None -> envBackstop "Broker" "PROPULSION_KAFKA_BROKER")
         member __.Topic =                       match a.TryGetResult Topic  with Some x -> x | None -> envBackstop "Topic"  "PROPULSION_KAFKA_TOPIC"
@@ -311,17 +289,11 @@
 
 let start (args : CmdParser.Arguments) =
     let log = Logging.initialize args.Verbose args.VerboseConsole
-<<<<<<< HEAD
     let src = args.SourceParams()
     let (discovery,cosmos,connector),(broker,topic) =
         match src with
         | Choice1Of2 (srcC, _srcSpec) -> srcC.BuildConnectionDetails(),srcC.Sink.BuildTargetParams()
         | Choice2Of2 (_srcE,cosmos,_spec) -> cosmos.BuildConnectionDetails(),cosmos.Sink.BuildTargetParams()
-=======
-    let (srcC,(auxDiscovery, aux, leaseId, startFromTail, maxDocuments, lagFrequency)) = args.SourceParams()
-    let (discovery,cosmos,connector),(broker,topic) =
-        srcC.BuildConnectionDetails(),srcC.Sink.BuildTargetParams()
->>>>>>> 0dc9662a
     let producer = Propulsion.Kafka.Producer(Log.Logger, appName, broker, topic)
     let produce (x : Propulsion.Codec.NewtonsoftJson.RenderedSummary) =
         producer.ProduceAsync(x.s, Propulsion.Codec.NewtonsoftJson.Serdes.Serialize x)
@@ -331,7 +303,6 @@
     let handleStreamEvents : (string*Propulsion.Streams.StreamSpan<_>) -> Async<int64> =
         let service = Todo.Repository.createService cache context
         Producer.handleAccumulatedEvents service produce
-<<<<<<< HEAD
     match src with
     | Choice1Of2 (_srcC, (auxDiscovery, aux, leaseId, startFromTail, maxDocuments, lagFrequency)) ->
         let mapToStreamItems (docs : Microsoft.Azure.Documents.Document seq) : Propulsion.Streams.StreamEvent<_> seq =
@@ -364,18 +335,6 @@
         sink,EventStoreSource.Run(
             log, sink, checkpoints, connect, spec, category, tryMapEvent,
             args.MaxReadAhead, args.StatsInterval)
-=======
-    let mapToStreamItems (docs : Microsoft.Azure.Documents.Document seq) : Propulsion.Streams.StreamEvent<_> seq =
-        docs |> Seq.collect EquinoxCosmosParser.enumStreamEvents
-    let sink =
-         Propulsion.Streams.Sync.StreamsSync.Start(
-             log, args.MaxReadAhead, args.MaxConcurrentStreams, handleStreamEvents, category,
-             statsInterval=TimeSpan.FromMinutes 1., dumpExternalStats=producer.DumpStats)
-    let createObserver () = CosmosSource.CreateObserver(log, sink.StartIngester, mapToStreamItems)
-    sink,CosmosSource.Run(log, discovery, connector.ClientOptions, cosmos,
-        aux, leaseId, startFromTail, createObserver,
-        ?maxDocuments=maxDocuments, ?lagReportFreq=lagFrequency, auxDiscovery=auxDiscovery)
->>>>>>> 0dc9662a
 
 [<EntryPoint>]
 let main argv =
