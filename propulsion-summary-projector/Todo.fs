--- conflicted
+++ resolved
@@ -62,18 +62,13 @@
 
 let private createService resolve = Service(Serilog.Log.ForContext<Service>(), resolve)
 
-<<<<<<< HEAD
 module CosmosRepository =
-=======
-module Repository =
->>>>>>> 4081a2a0
 
     open Equinox.Cosmos // Everything until now is independent of a concrete store
     let private resolve cache context =
         let cacheStrategy = CachingStrategy.SlidingWindow (cache, System.TimeSpan.FromMinutes 20.)
         let accessStrategy = AccessStrategy.Snapshot (Folds.isOrigin,Folds.snapshot)
         Resolver(context, Events.codec, Folds.fold, Folds.initial, cacheStrategy, accessStrategy).Resolve
-<<<<<<< HEAD
     let createService cache context = resolve cache context |> createService
 
 module EventStoreRepository =
@@ -82,6 +77,4 @@
     let private resolve cache context =
         let cacheStrategy = CachingStrategy.SlidingWindow (cache, System.TimeSpan.FromMinutes 20.)
         Resolver(context, Events.codec, Folds.fold, Folds.initial, cacheStrategy).Resolve
-=======
->>>>>>> 4081a2a0
     let createService cache context = resolve cache context |> createService