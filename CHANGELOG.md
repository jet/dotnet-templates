# Changelog

The repo is versioned based on [SemVer 2.0](https://semver.org/spec/v2.0.0.html) using the tiny-but-mighty [MinVer](https://github.com/adamralph/minver) from [@adamralph](https://github.com/adamralph). [See here](https://github.com/adamralph/minver#how-it-works) for more information on how it works.

All notable changes to this project will be documented in this file. The format is based on [Keep a Changelog](https://keepachangelog.com/en/1.0.0/).

The `Unreleased` section name is replaced by the expected version of next release. A stable version's log contains all changes between that version and the previous stable version (can duplicate the prereleases logs).

## [Unreleased]

### Added

- `eqxShipping`: Add `Reserved` event/phase to `eqxShipping` [#63](https://github.com/jet/dotnet-templates/pull/63)

### Changed

<<<<<<< HEAD
- `proReactor`: Start using projection event store connection to read when using event store [#62](https://github.com/jet/dotnet-templates/pull/62) 
=======
- Target `Propulsion` v `2.2.0`, `FsKafka` v `1.4.1` [#64](https://github.com/jet/dotnet-templates/pull/64)
- `proReactor`, `proSync`: Clean up `CosmosContext` and `Checkpoints` management [#58](https://github.com/jet/dotnet-templates/pull/58)
>>>>>>> e054a7d5

### Removed
### Fixed

<a name="4.5.0"></a>
## [4.5.0] - 2020-04-10

### Added

- `eqxShipping` Shipping Domain, Process Manager and Watchdog service [#56](https://github.com/jet/dotnet-templates/pull/56) :pray: [@Kimserey](https://github.com/Kimserey)

### Changed

- DRY'd handling of `MissingArg` in `Configuration.initialize`

<a name="4.4.2"></a>
## [4.4.2] - 2020-04-04

### Fixed

- Added missing catch for `MissingArg` exceptions in all `main`s [#61](https://github.com/jet/dotnet-templates/pull/61) :pray: [@wantastic](https://github.com/wantastic84)

<a name="4.4.1"></a>
## [4.4.1] - 2020-04-01

### Changed

- Clarified role of `VerboseConsole` argument for templates involving ChangeFeedVerbose (by renaming to `CfpVerbose`)

<a name="4.4.0"></a>
## [4.4.0] - 2020-03-27

### Added

- `proReactor`: Added `--kafka --blank` mode illustrating a simple publisher [#59](https://github.com/jet/dotnet-templates/pull/59) 

### Changed

- `proReactor`: Flip default to omitting filtering logic (`--noFilter` is now `--filter`, defaulting to omitting the logic)

### Fixed

- `proReactor`: Fixed CFP logging omission
- `proReactor`: Wired producer stats emission for `--kafka` modes

<a name="4.3.0"></a>
## [4.3.0] - 2020-03-12

### Changed

- `Stats` and `Outcome` management cleanup [#57](https://github.com/jet/dotnet-templates/pull/57)

<a name="4.2.0"></a>
## [4.2.0] - 2020-03-09

### Changed

- Coding style fine-tuning [#53](https://github.com/jet/dotnet-templates/pulls/53) 
- Clean up `resolve`/`resolver` helper template [#54](https://github.com/jet/dotnet-templates/pulls/54) 

<a name="4.1.1"></a>
## [4.1.1] - 2020-03-06

### Added

- Trap `ArguException` for invalid Argu options :pray: [@fnipo](https://github.com/fnipo)

### Changed

- `MaxInflightMb` of `10 MiB` instead of measuring in GiB and defaulting to .5
- `MaxConcurrentStreams` of `8` for ingesters that write to stores (was MaxDop 1024)

### Fixed

-`proReactor` - fixed runtime issue due to aliasing of `cosmos` parameter; simplified [@fnipo](https://github.com/fnipo) [#52](https://github.com/jet/dotnet-templates/issues/52)

<a name="4.1.0"></a>
## [4.1.0] - 2020-03-03

### Added

- Applied [`UseSerilogRequestLogging`](https://nblumhardt.com/2019/10/serilog-in-aspnetcore-3/) in `eqxweb`[`cs]`
- `proReactor` mode for `--source kafkaEventSpans`

### Changed

- Renamed `proReactor`'s `--noEventStore` to `--source changeFeedOnly`

### Removed

- `proReactor`'s `--raw` mode

<a name="4.0.1"></a>
## [4.0.1] - 2020-02-28

### Fixed

- Fix `eqxweb`[`cs]` by adding `AddNewtonsoftJson` in order to handle Records emitted in views

<a name="4.0.0"></a>
## [4.0.0] - 2020-02-25

### Changed

- Target SDK v `3.1.101`
- Target `netcoreapp3.1` [#9](https://github.com/jet/dotnet-templates/issues/9) [#48](https://github.com/jet/dotnet-templates/pulls/48)
- Merge `proSummaryProjector`, `proAllProjector` to form `proReactor` [#49](https://github.com/jet/dotnet-templates/pulls/49)
- Add `--noFilter`, `--raw` switches to `proReactor` [#49](https://github.com/jet/dotnet-templates/pulls/49)

<a name="3.12.0"></a>
## [3.12.0] - 2020-02-23

### Added

- Add `Propulsion.Cosmos` support to `proAllProjector` [#47](https://github.com/jet/dotnet-templates/pulls/47)
- Add `-noEventStore` flag to `proAllProjector` [#47](https://github.com/jet/dotnet-templates/pulls/47)

### Added<a name="3.11.0"></a>
## [3.11.0] - 2020-02-19

### Added

- Add handling for `-T` TCP/IP switch on EventStore args [#46](https://github.com/jet/dotnet-templates/pulls/46)

### Changed

- Target `Propulsion`, `Equinox`, `FsCodec`.* v `2.0.0`

<a name="3.10.0"></a>
## [3.10.0] - 2020-02-08

### Added

- Add `proAllProjector` [#45](https://github.com/jet/dotnet-templates/pulls/45)

### Changed

- Target `Propulsion`.* v `2.0.0-rc3`
- `proProjector`: extract `Handler.fs`

### Fixed

- Fix compiler errors in `eqxwebcs` re [#44](https://github.com/jet/dotnet-templates/issue/44)
- Removed impossible cases in `Examples.fs`

<a name="3.9.0"></a>
## [3.9.0] - 2020-01-31

### Added

- Apply encapsulation techniques from https://github.com/jet/FsCodec#decoding-events in consumers [#43](https://github.com/jet/dotnet-templates/pull/43)

### Changed

- Target `Equinox`.* v `2.0.0-rc9`, `Propulsion`.* v `2.0.0-rc1`, `FsCodec`.* v `2.0.0-rc3`
- Standardize Aggregate layouts

<a name="3.8.0"></a>
## [3.8.0] - 2019-12-07

### Changed

- Target Propulsion 1.5.0, FsKafka 1.3.0
- Use uppercase for switch arguments in commandline parsing

### Fixed

- Included stacktrace in Exception-exit logging

<a name="3.7.0"></a>
## [3.7.0] - 2019-11-14

### Changed

- Target Propulsion 1.4.0, Equinox 2.0.0-rc8, FsCodec 1.2.1

<a name="3.6.1"></a>
## [3.6.1] - 2019-11-13

### Added

- Split out Settings initialization [#34](https://github.com/jet/dotnet-templates/pull/34)

### Changed

- `summaryConsumer`: Target FsCodec 1.1.0 to simplify `up` function [#32](https://github.com/jet/dotnet-templates/pull/32)
- `trackingConsumer`: switch serializer to FsCodec [#35](https://github.com/jet/dotnet-templates/pull/35)
- use `-g` for ES and Cosmos `ConsumerGroupName` values [#37](https://github.com/jet/dotnet-templates/pull/37)
- `summaryProjector`: Use `AllowStale` for CheckpointSeries as should only typically run single instance
- Removed anonymous records usage to support usage with v `2.1.504` SDK

<a name="3.6.0"></a>
## [3.6.0] - 2019-10-17

### Changed

- Target Propulsion 1.3.0, Equinox 2.0.0-rc7, FsCodec 1.0.0

<a name="3.5.0"></a>
## [3.5.0] - 2019-10-11

### Added

- EventStore source support for `summaryProjector` [#31](https://github.com/jet/dotnet-templates/pull/31)

### Changed

- Target Propulsion 1.2.1 (minor change to accommodate signature change in .EventStore checkpoints)
- Lots of consistency + layout work resulting from porting work

<a name="3.4.1"></a>
## [3.4.1] - 2019-10-05

### Changed

- Naming consistency and generalizations extracted from porting work.

<a name="3.4.0"></a>
## [3.4.0] - 2019-09-18

### Added

- `trackingConsumer` template providing a baseline for projecting accumulating updates across autonomous bounded contexts: [#30](https://github.com/jet/dotnet-templates/pull/30) [@luo4neck](https://github.com/luo4neck)

### Changed

- Significant reformatting and consistency updates in preparation for adding ES support for `summaryProjector` in [#31](https://github.com/jet/dotnet-templates/pull/31)

<a name="3.3.2"></a>
## [3.3.2] - 2019-09-15

### Changed

- Target Propulsion 1.2.0 (minor breaking change in source due to parameter reordering)

<<a name="3.3.1"></a>
## [3.3.1] - 2019-09-08

### Changed

- Target FsCodec 1.0.0-rc2, Equinox 2.0.0-rc6, Propulsion 1.0.2-alpha.0.1

<a name="3.3.0"></a>
## [3.3.0] - 2019-09-03

### Added

- `summaryProjector`, `summaryConsumer` templates providing a baseline for projecting summaries between autonomous bounded contexts: [#29](https://github.com/jet/dotnet-templates/pull/29) [@fnipo](https://github.com/fnipo)

#<a name="3.2.0"></a>
## [3.2.0] - 2019-08-31

### Changed

- Target `Propulsion`.* `1.0.1`, `Equinox`.* `2.0.0-rc4` (handling name changes, esp wrt Collection->Container terminology) [#28](https://github.com/jet/dotnet-templates/pull/28)
- Target `Propulsion`.* `1.1.0`, `Equinox`.* `2.0.0-rc5`, `FsCodec`.* `1.0.0-rc1`, simplifying Codec logic

### Fixed

- Removed various over-complex elements of samples

<a name="3.1.0"></a>
## [3.1.0] - 2019-07-05

### Added

- `propulsion-sync`: Support emission of select events direct to Kafka [#26](https://github.com/jet/dotnet-templates/pull/26)

### Changed

- Target `Propulsion`.* `1.0.1-rc8`
- `EQUINOX_KAFKA_`* -> `PROPULSION_KAFKA_`*

### Fixed

- Removed reliance on `IEnumerable<IEvent>` in `RenderedSpan` and `StreamSpan`

<a name="3.0.3"></a>
## [3.0.3] - 2019-07-02

### Added

- Add `Publisher.fs` sample to `proConsumer`
- Simplify `proConsumer` `Examples.fs`

### Changed

- Target `Equinox`.* `2.0.0-rc2`, `Propulsion`.* `1.0.1-rc5`

<a name="3.0.2"></a>
## [3.0.2] - 2019-06-19

### Added

- `proSync` has EventStore Sink support via `cosmos` ... `es` commandline option [#23](https://github.com/jet/dotnet-templates/pull/23)
- `proSync` has EventStore Source support via `es` ... `cosmos` commandline option [#16](https://github.com/jet/dotnet-templates/pull/16)

- `proConsumer` offers a `StreamSpan`-based API for ordered, de-deduplicated consumption without concurrent executions at stream level [#24](https://github.com/jet/dotnet-templates/pull/24)
- `proConsumer` summarizes processing outcomes in its examples using new support for same in `Propulsion.Kafka` [#25](https://github.com/jet/dotnet-templates/pull/25)
- `proConsumer -n`'s offers a parallel mode that runs all projections in parallel without constraints (or need to synthesize streams) [#24](https://github.com/jet/dotnet-templates/pull/24)

### Changed

- `eqxsync` renamed to `proSync`
- `eqxProjector` split to `proProjector` and `proConsumer`
- `eqxtestbed`, `eqxweb`, `eqxwebcs` now target `Equinox 2.0.0-rc1`
- `proConsumer`, `proProjector -k` now target `Jet.ConfluentKafka.FSharp` + `Propulsion.Kafka` v `1.0.1-rc3` [#24](https://github.com/jet/dotnet-templates/pull/24)
- `proSync` now targets `Propulsion.Cosmos`,`Propulsion.EventStore` v `1.0.1-rc3` [#24](https://github.com/jet/dotnet-templates/pull/24)

<a name="2.2.2"></a>
## [2.2.2] - 2019-05-17

### Added

- `dotnet new eqxprojector` uses separated read/write/progress pipeline [#22](https://github.com/jet/dotnet-templates/pull/22)

### Changed

- `dotnet new eqxprojector -k` now targets `Jet.ConfluentKafka.FSharp 1.0.0-rc7` (which targets `Confluent.Kafka 1.0.0`, `librdkafka 1.0.0`)
- `dotnet new eqxsync` uses separated read/write/progress pipeline [#21](https://github.com/jet/dotnet-templates/pull/21)
- targets `Equinox 2.0.0-preview8`

### Fixed

- `dotnet new eqxprojector` correctly handles progress writing [#22](https://github.com/jet/dotnet-templates/pull/22)

<a name="2.1.2"></a>
## [2.1.2] - 2019-04-15

### Added

- `dotnet new eqxsync` has separated processing for progress computation, progress writing and batch loading (this also happens to be the only way in which to balance throughput with correctness in the context of a ChangeFeedProcessor) [#19](https://github.com/jet/dotnet-templates/pull/19)
- `dotnet new eqxsync` separates out notion of the `CosmosIngester` and `ProgressBatcher` and their respective tests [#20](https://github.com/jet/dotnet-templates/pull/20)

### Changed

- `dotnet new eqxetl` is now `dotnet new eqxsync`
- `dotnet new eqxsync` now supports command-line category white/blacklist [#18](https://github.com/jet/dotnet-templates/pull/18)
- `dotnet new eqxsync` now supports command-line selection of an `aux` collection in either the `source` or destination collections [#18](https://github.com/jet/dotnet-templates/pull/18)
- targets `Equinox`.* v `2.0.0-preview5`
- `dotnet new eqxprojector` now targets `Jet.ConfluentKafka.FSharp 1.0.0-rc3` (which targets `Confluent.Kafka 1.0.0-RC4`, `librdkafka 1.0.0`)

<a name="2.0.0"></a>
## [2.0.0] - 2019-03-26

### Added

- `dotnet new eqxprojector` template, providing a CosmosDb `ChangeFeedProcessor` host app, with or without a Kafka Producer and Kafka Consumer host app using [the `Jet.ConfluentKafka.FSharp` wrapper for `Confluent.Kafka` v `1.0.0-beta3`](https://github.com/jet/Jet.ConfluentKafka.FSharp/tree/v1) [#11](https://github.com/jet/dotnet-templates/pull/11)
- `dotnet new eqxtestbed` template, providing a host that allows running back-to-back benchmarks when prototyping models, using different stores and/or store configuration parameters [#14](https://github.com/jet/dotnet-templates/pull/14)
- `dotnet new eqxetl` template, providing a CosmosDb `ChangeFeedProcessor` that ingests/transforms/filters documents from a source store, feeding events (consistently) into an `Equinox.Cosmos` store [#17](https://github.com/jet/dotnet-templates/pull/17)

### Changed

- `dotnet new eqxweb` now uses Anonymous Records syntax HT [@ameier38](https://github.com/ameier38)
- `dotnet new eqxprojector` now uses `Jet.ConfluentKafka.FSharp 1.0.0-preview2` (which uses `Confluent.Kafka 1.0.0-RC1`)

<a name="1.2.0"></a>
## [1.2.0] - 2019-02-06

### Changed

- `dotnet new eqxweb` now uses FSharp.UMX to make Id types more succinct [#12](https://github.com/jet/dotnet-templates/pull/12)
- Target Equinox 1.0.4-rc1, which entails minor source changes to both C# and F# [#12](https://github.com/jet/dotnet-templates/pull/12)

### Fixed

- Fix project type guids to render C# projects (was showing F# logo) @aarondandy [#8](https://github.com/jet/dotnet-templates/pull/8)

<a name="1.1.1"></a>
## [1.1.1] - 2019-01-17

### Added

- C# port of template - `dotnet new eqxwebcs`, prompting cleanup work in [jet/equinox#81](https://github.com/jet/equinox/pull/81) [#5](https://github.com/jet/dotnet-templates/pull/5)

  Thanks to @aarondandy for early legwork

  Thanks to @mcintyre321 for excellent direct and indirect suggestions regarding how to tidy the Domain implementations

### Changed

- F# template has been renamed to: eqxweb (was `equinoxweb`)

(For information pertaining to earlier releases, see release notes in https://github.com/jet/dotnet-templates/releases and/or can someone please add it!)

[Unreleased]: https://github.com/jet/dotnet-templates/compare/4.5.0...HEAD
[4.5.0]: https://github.com/jet/dotnet-templates/compare/4.4.2...4.5.0
[4.4.2]: https://github.com/jet/dotnet-templates/compare/4.4.1...4.4.2
[4.4.1]: https://github.com/jet/dotnet-templates/compare/4.4.0...4.4.1
[4.4.0]: https://github.com/jet/dotnet-templates/compare/4.3.0...4.4.0
[4.3.0]: https://github.com/jet/dotnet-templates/compare/4.2.0...4.3.0
[4.2.0]: https://github.com/jet/dotnet-templates/compare/4.1.0...4.2.0
[4.1.1]: https://github.com/jet/dotnet-templates/compare/4.1.0...4.1.1
[4.1.0]: https://github.com/jet/dotnet-templates/compare/4.0.1...4.1.0
[4.0.1]: https://github.com/jet/dotnet-templates/compare/4.0.0...4.0.1
[4.0.0]: https://github.com/jet/dotnet-templates/compare/3.12.0...4.0.0
[3.12.0]: https://github.com/jet/dotnet-templates/compare/3.11.0...3.12.0
[3.11.0]: https://github.com/jet/dotnet-templates/compare/3.10.0...3.11.0
[3.10.0]: https://github.com/jet/dotnet-templates/compare/3.9.0...3.10.0
[3.9.0]: https://github.com/jet/dotnet-templates/compare/3.8.0...3.9.0
[3.8.0]: https://github.com/jet/dotnet-templates/compare/3.7.0...3.8.0
[3.7.0]: https://github.com/jet/dotnet-templates/compare/3.6.1...3.7.0
[3.6.1]: https://github.com/jet/dotnet-templates/compare/3.6.0...3.6.1
[3.6.0]: https://github.com/jet/dotnet-templates/compare/3.5.0...3.6.0
[3.5.0]: https://github.com/jet/dotnet-templates/compare/3.4.1...3.5.0
[3.4.1]: https://github.com/jet/dotnet-templates/compare/3.4.0...3.4.1
[3.4.0]: https://github.com/jet/dotnet-templates/compare/3.3.2...3.4.0
[3.3.2]: https://github.com/jet/dotnet-templates/compare/3.3.1...3.3.2
[3.3.1]: https://github.com/jet/dotnet-templates/compare/3.3.0...3.3.1
[3.3.0]: https://github.com/jet/dotnet-templates/compare/3.2.0...3.3.0
[3.2.0]: https://github.com/jet/dotnet-templates/compare/3.1.0...3.2.0
[3.1.0]: https://github.com/jet/dotnet-templates/compare/3.0.3...3.1.0
[3.0.3]: https://github.com/jet/dotnet-templates/compare/3.0.2...3.0.3
[3.0.2]: https://github.com/jet/dotnet-templates/compare/2.2.2...3.0.2
[2.2.2]: https://github.com/jet/dotnet-templates/compare/2.1.2...2.2.2
[2.1.2]: https://github.com/jet/dotnet-templates/compare/2.0.0...2.1.2
[2.0.0]: https://github.com/jet/dotnet-templates/compare/1.2.0...2.0.0
[1.2.0]: https://github.com/jet/dotnet-templates/compare/1.1.1...1.2.0
[1.1.1]: https://github.com/jet/dotnet-templates/compare/1061b32ff1d86633e4adb0ce591992aea9c48c1e...1.1.1<|MERGE_RESOLUTION|>--- conflicted
+++ resolved
@@ -14,12 +14,9 @@
 
 ### Changed
 
-<<<<<<< HEAD
 - `proReactor`: Start using projection event store connection to read when using event store [#62](https://github.com/jet/dotnet-templates/pull/62) 
-=======
 - Target `Propulsion` v `2.2.0`, `FsKafka` v `1.4.1` [#64](https://github.com/jet/dotnet-templates/pull/64)
 - `proReactor`, `proSync`: Clean up `CosmosContext` and `Checkpoints` management [#58](https://github.com/jet/dotnet-templates/pull/58)
->>>>>>> e054a7d5
 
 ### Removed
 ### Fixed
