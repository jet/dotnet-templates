# Changelog

The repo is versioned based on [SemVer 2.0](https://semver.org/spec/v2.0.0.html) using the tiny-but-mighty [MinVer](https://github.com/adamralph/minver) from [@adamralph](https://github.com/adamralph). [See here](https://github.com/adamralph/minver#how-it-works) for more information on how it works.

All notable changes to this project will be documented in this file. The format is based on [Keep a Changelog](https://keepachangelog.com/en/1.0.0/).

The `Unreleased` section name is replaced by the expected version of next release. A stable version's log contains all changes between that version and the previous stable version (can duplicate the prereleases logs).

## [Unreleased]

### Added

<<<<<<< HEAD
- `proArchiver`: Parameterize max Sync batch size limit, default to 512KiB
=======
- `eqxPatterns`: `Period`: Skeleton Deciders+Tests for `Period` with Rolling Balance [#89](https://github.com/jet/dotnet-templates/pull/89)
- `eqxPatterns`: `Series`+`Epoch`: Skeleton Deciders+Tests for deduplicated ingestion of items [#89](https://github.com/jet/dotnet-templates/pull/89)
- `eqxProjector --source cosmos --kafka --synthesizeSequence`: Sample code for custom parsing of document changes [#84](https://github.com/jet/dotnet-templates/pull/84)
- `feedApi`: Template for a Web API serving a feed that can be tracked by a `feedConsumer` [#88](https://github.com/jet/dotnet-templates/pull/88)
- `feedConsumer`: Template for Feed Consumer tracking a `feedApi` [#88](https://github.com/jet/dotnet-templates/pull/88)
>>>>>>> b07d2440

### Changed

- Clean up configuration management [#87](https://github.com/jet/dotnet-templates/pull/87)

### Removed
### Fixed

<a name="4.11.0"></a>
## [4.11.0] - 2020-11-04

### Added

- `proArchiver`: CosmosDB ChangeFeedProcessor that syncs events from specified Hot Container's categories into a Warm Container [#79](https://github.com/jet/dotnet-templates/pull/79)
- `proPruner`: CosmosDB ChangeFeedProcessor that prunes events from a Hot Container based on Expiration status determined by inspecting the Warm version of the Events synced by the `proArchiver` [#79](https://github.com/jet/dotnet-templates/pull/79) 

### Changed

- Cleaned and moved `Logging` logic out to `Infrastructure.fs` [#76](https://github.com/jet/dotnet-templates/pull/76) :pray: [@enricosada](https://github.com/enricosada)
- Polished `SemaphoreSlim` extensions
- Target `Propulsion` v `2.9.0`, `Equinox` v `2.3.0`

### Fixed

- Fixed version check logic in `TodoSummary` ingesters [#82](https://github.com/jet/dotnet-templates/pull/82) :pray: [@dunnry](https://github.com/dunnry)

<a name="4.10.0"></a>
## [4.10.0] - 2020-07-27

### Added

- `eqxShipping`: Unit and integration tests [#70](https://github.com/jet/dotnet-templates/pull/70) 

### Changed

- Target `Propulsion` v `2.8.0`, `FsKafka` v `1.5.0` [#78](https://github.com/jet/dotnet-templates/pull/78) 

<a name="4.9.0"></a>
## [4.9.0] - 2020-06-10

### Added

- `proProjector`: Add SqlStreamStore source [#74](https://github.com/jet/dotnet-templates/pull/74) :pray: [@scrwtp](https://github.com/scrwtp) 

### Changed

- Update to Equinox.* v `2.1.0`, Propulsion.* v `2.7.0`

<a name="4.8.0"></a>
## [4.8.0] - 2020-06-05

### Added

- `proProjector`: Add EventStore source [#73](https://github.com/jet/dotnet-templates/pull/73) 

### Changed

- Cleanup `eqxShipping` [#71](https://github.com/jet/dotnet-templates/pull/71) 

<a name="4.7.2"></a>
## [4.7.2] - 2020-05-20

### Changed

- Target `Propulsion` v `2.6.0`, `FsKafka` v `1.4.3`

<a name="4.7.1"></a>
## [4.7.1] - 2020-05-16

### Changed

- Target `Propulsion` v `2.5.2`, `FsKafka` v `1.5.0-beta.1`

### Fixed

- `proReactor`, `proSync`: Fixed Default ES TCP port to 1113 [#69](https://github.com/jet/dotnet-templates/pull/69) :pray: [@svairagade](https://github.com/svairagade)

<a name="4.6.0"></a>
## [4.6.0] - 2020-04-27

### Added

- `tests/Equinox.Templates.Tests`: allow repo to validate integrity of templates within [#67](https://github.com/jet/dotnet-templates/pull/67) [#2](https://github.com/jet/dotnet-templates/issues/2)
- `proReactor`: Add arguments to facilitate projecting from a different database than that used to transact [#62](https://github.com/jet/dotnet-templates/pull/62) :pray:
[@svairagade](https://github.com/svairagade)
- `eqxShipping`: Add `Reserved` event/phase to `eqxShipping` [#63](https://github.com/jet/dotnet-templates/pull/63)
- Added exception logging (as forced by abstract methods in `Stats` types) [#66](https://github.com/jet/dotnet-templates/pull/66)

### Changed

- Target `Propulsion` v `2.4.3`, `FsKafka` v `1.4.1` [#64](https://github.com/jet/dotnet-templates/pull/64) [#66](https://github.com/jet/dotnet-templates/pull/66)
- `proReactor`, `proSync`: Clean up `CosmosContext` and `Checkpoints` management [#58](https://github.com/jet/dotnet-templates/pull/58)

<a name="4.5.0"></a>
## [4.5.0] - 2020-04-10

### Added

- `eqxShipping` Shipping Domain, Process Manager and Watchdog service [#56](https://github.com/jet/dotnet-templates/pull/56) :pray: [@Kimserey](https://github.com/Kimserey)

### Changed

- DRY'd handling of `MissingArg` in `Configuration.initialize`

<a name="4.4.2"></a>
## [4.4.2] - 2020-04-04

### Fixed

- Added missing catch for `MissingArg` exceptions in all `main`s [#61](https://github.com/jet/dotnet-templates/pull/61) :pray: [@wantastic](https://github.com/wantastic84)

<a name="4.4.1"></a>
## [4.4.1] - 2020-04-01

### Changed

- Clarified role of `VerboseConsole` argument for templates involving ChangeFeedVerbose (by renaming to `CfpVerbose`)

<a name="4.4.0"></a>
## [4.4.0] - 2020-03-27

### Added

- `proReactor`: Added `--kafka --blank` mode illustrating a simple publisher [#59](https://github.com/jet/dotnet-templates/pull/59) 

### Changed

- `proReactor`: Flip default to omitting filtering logic (`--noFilter` is now `--filter`, defaulting to omitting the logic)

### Fixed

- `proReactor`: Fixed CFP logging omission
- `proReactor`: Wired producer stats emission for `--kafka` modes

<a name="4.3.0"></a>
## [4.3.0] - 2020-03-12

### Changed

- `Stats` and `Outcome` management cleanup [#57](https://github.com/jet/dotnet-templates/pull/57)

<a name="4.2.0"></a>
## [4.2.0] - 2020-03-09

### Changed

- Coding style fine-tuning [#53](https://github.com/jet/dotnet-templates/pulls/53) 
- Clean up `resolve`/`resolver` helper template [#54](https://github.com/jet/dotnet-templates/pulls/54) 

<a name="4.1.1"></a>
## [4.1.1] - 2020-03-06

### Added

- Trap `ArguException` for invalid Argu options :pray: [@fnipo](https://github.com/fnipo)

### Changed

- `MaxInflightMb` of `10 MiB` instead of measuring in GiB and defaulting to .5
- `MaxConcurrentStreams` of `8` for ingesters that write to stores (was MaxDop 1024)

### Fixed

-`proReactor` - fixed runtime issue due to aliasing of `cosmos` parameter; simplified [@fnipo](https://github.com/fnipo) [#52](https://github.com/jet/dotnet-templates/issues/52)

<a name="4.1.0"></a>
## [4.1.0] - 2020-03-03

### Added

- Applied [`UseSerilogRequestLogging`](https://nblumhardt.com/2019/10/serilog-in-aspnetcore-3/) in `eqxweb`[`cs]`
- `proReactor` mode for `--source kafkaEventSpans`

### Changed

- Renamed `proReactor`'s `--noEventStore` to `--source changeFeedOnly`

### Removed

- `proReactor`'s `--raw` mode

<a name="4.0.1"></a>
## [4.0.1] - 2020-02-28

### Fixed

- Fix `eqxweb`[`cs]` by adding `AddNewtonsoftJson` in order to handle Records emitted in views

<a name="4.0.0"></a>
## [4.0.0] - 2020-02-25

### Changed

- Target SDK v `3.1.101`
- Target `netcoreapp3.1` [#9](https://github.com/jet/dotnet-templates/issues/9) [#48](https://github.com/jet/dotnet-templates/pulls/48)
- Merge `proSummaryProjector`, `proAllProjector` to form `proReactor` [#49](https://github.com/jet/dotnet-templates/pulls/49)
- Add `--noFilter`, `--raw` switches to `proReactor` [#49](https://github.com/jet/dotnet-templates/pulls/49)

<a name="3.12.0"></a>
## [3.12.0] - 2020-02-23

### Added

- Add `Propulsion.Cosmos` support to `proAllProjector` [#47](https://github.com/jet/dotnet-templates/pulls/47)
- Add `-noEventStore` flag to `proAllProjector` [#47](https://github.com/jet/dotnet-templates/pulls/47)

### Added<a name="3.11.0"></a>
## [3.11.0] - 2020-02-19

### Added

- Add handling for `-T` TCP/IP switch on EventStore args [#46](https://github.com/jet/dotnet-templates/pulls/46)

### Changed

- Target `Propulsion`, `Equinox`, `FsCodec`.* v `2.0.0`

<a name="3.10.0"></a>
## [3.10.0] - 2020-02-08

### Added

- Add `proAllProjector` [#45](https://github.com/jet/dotnet-templates/pulls/45)

### Changed

- Target `Propulsion`.* v `2.0.0-rc3`
- `proProjector`: extract `Handler.fs`

### Fixed

- Fix compiler errors in `eqxwebcs` re [#44](https://github.com/jet/dotnet-templates/issue/44)
- Removed impossible cases in `Examples.fs`

<a name="3.9.0"></a>
## [3.9.0] - 2020-01-31

### Added

- Apply encapsulation techniques from https://github.com/jet/FsCodec#decoding-events in consumers [#43](https://github.com/jet/dotnet-templates/pull/43)

### Changed

- Target `Equinox`.* v `2.0.0-rc9`, `Propulsion`.* v `2.0.0-rc1`, `FsCodec`.* v `2.0.0-rc3`
- Standardize Aggregate layouts

<a name="3.8.0"></a>
## [3.8.0] - 2019-12-07

### Changed

- Target Propulsion 1.5.0, FsKafka 1.3.0
- Use uppercase for switch arguments in commandline parsing

### Fixed

- Included stacktrace in Exception-exit logging

<a name="3.7.0"></a>
## [3.7.0] - 2019-11-14

### Changed

- Target Propulsion 1.4.0, Equinox 2.0.0-rc8, FsCodec 1.2.1

<a name="3.6.1"></a>
## [3.6.1] - 2019-11-13

### Added

- Split out Settings initialization [#34](https://github.com/jet/dotnet-templates/pull/34)

### Changed

- `summaryConsumer`: Target FsCodec 1.1.0 to simplify `up` function [#32](https://github.com/jet/dotnet-templates/pull/32)
- `trackingConsumer`: switch serializer to FsCodec [#35](https://github.com/jet/dotnet-templates/pull/35)
- use `-g` for ES and Cosmos `ConsumerGroupName` values [#37](https://github.com/jet/dotnet-templates/pull/37)
- `summaryProjector`: Use `AllowStale` for CheckpointSeries as should only typically run single instance
- Removed anonymous records usage to support usage with v `2.1.504` SDK

<a name="3.6.0"></a>
## [3.6.0] - 2019-10-17

### Changed

- Target Propulsion 1.3.0, Equinox 2.0.0-rc7, FsCodec 1.0.0

<a name="3.5.0"></a>
## [3.5.0] - 2019-10-11

### Added

- EventStore source support for `summaryProjector` [#31](https://github.com/jet/dotnet-templates/pull/31)

### Changed

- Target Propulsion 1.2.1 (minor change to accommodate signature change in .EventStore checkpoints)
- Lots of consistency + layout work resulting from porting work

<a name="3.4.1"></a>
## [3.4.1] - 2019-10-05

### Changed

- Naming consistency and generalizations extracted from porting work.

<a name="3.4.0"></a>
## [3.4.0] - 2019-09-18

### Added

- `trackingConsumer` template providing a baseline for projecting accumulating updates across autonomous bounded contexts: [#30](https://github.com/jet/dotnet-templates/pull/30) [@luo4neck](https://github.com/luo4neck)

### Changed

- Significant reformatting and consistency updates in preparation for adding ES support for `summaryProjector` in [#31](https://github.com/jet/dotnet-templates/pull/31)

<a name="3.3.2"></a>
## [3.3.2] - 2019-09-15

### Changed

- Target Propulsion 1.2.0 (minor breaking change in source due to parameter reordering)

<<a name="3.3.1"></a>
## [3.3.1] - 2019-09-08

### Changed

- Target FsCodec 1.0.0-rc2, Equinox 2.0.0-rc6, Propulsion 1.0.2-alpha.0.1

<a name="3.3.0"></a>
## [3.3.0] - 2019-09-03

### Added

- `summaryProjector`, `summaryConsumer` templates providing a baseline for projecting summaries between autonomous bounded contexts: [#29](https://github.com/jet/dotnet-templates/pull/29) [@fnipo](https://github.com/fnipo)

#<a name="3.2.0"></a>
## [3.2.0] - 2019-08-31

### Changed

- Target `Propulsion`.* `1.0.1`, `Equinox`.* `2.0.0-rc4` (handling name changes, esp wrt Collection->Container terminology) [#28](https://github.com/jet/dotnet-templates/pull/28)
- Target `Propulsion`.* `1.1.0`, `Equinox`.* `2.0.0-rc5`, `FsCodec`.* `1.0.0-rc1`, simplifying Codec logic

### Fixed

- Removed various over-complex elements of samples

<a name="3.1.0"></a>
## [3.1.0] - 2019-07-05

### Added

- `propulsion-sync`: Support emission of select events direct to Kafka [#26](https://github.com/jet/dotnet-templates/pull/26)

### Changed

- Target `Propulsion`.* `1.0.1-rc8`
- `EQUINOX_KAFKA_`* -> `PROPULSION_KAFKA_`*

### Fixed

- Removed reliance on `IEnumerable<IEvent>` in `RenderedSpan` and `StreamSpan`

<a name="3.0.3"></a>
## [3.0.3] - 2019-07-02

### Added

- Add `Publisher.fs` sample to `proConsumer`
- Simplify `proConsumer` `Examples.fs`

### Changed

- Target `Equinox`.* `2.0.0-rc2`, `Propulsion`.* `1.0.1-rc5`

<a name="3.0.2"></a>
## [3.0.2] - 2019-06-19

### Added

- `proSync` has EventStore Sink support via `cosmos` ... `es` commandline option [#23](https://github.com/jet/dotnet-templates/pull/23)
- `proSync` has EventStore Source support via `es` ... `cosmos` commandline option [#16](https://github.com/jet/dotnet-templates/pull/16)

- `proConsumer` offers a `StreamSpan`-based API for ordered, de-deduplicated consumption without concurrent executions at stream level [#24](https://github.com/jet/dotnet-templates/pull/24)
- `proConsumer` summarizes processing outcomes in its examples using new support for same in `Propulsion.Kafka` [#25](https://github.com/jet/dotnet-templates/pull/25)
- `proConsumer -n`'s offers a parallel mode that runs all projections in parallel without constraints (or need to synthesize streams) [#24](https://github.com/jet/dotnet-templates/pull/24)

### Changed

- `eqxsync` renamed to `proSync`
- `eqxProjector` split to `proProjector` and `proConsumer`
- `eqxtestbed`, `eqxweb`, `eqxwebcs` now target `Equinox 2.0.0-rc1`
- `proConsumer`, `proProjector -k` now target `Jet.ConfluentKafka.FSharp` + `Propulsion.Kafka` v `1.0.1-rc3` [#24](https://github.com/jet/dotnet-templates/pull/24)
- `proSync` now targets `Propulsion.Cosmos`,`Propulsion.EventStore` v `1.0.1-rc3` [#24](https://github.com/jet/dotnet-templates/pull/24)

<a name="2.2.2"></a>
## [2.2.2] - 2019-05-17

### Added

- `dotnet new eqxprojector` uses separated read/write/progress pipeline [#22](https://github.com/jet/dotnet-templates/pull/22)

### Changed

- `dotnet new eqxprojector -k` now targets `Jet.ConfluentKafka.FSharp 1.0.0-rc7` (which targets `Confluent.Kafka 1.0.0`, `librdkafka 1.0.0`)
- `dotnet new eqxsync` uses separated read/write/progress pipeline [#21](https://github.com/jet/dotnet-templates/pull/21)
- targets `Equinox 2.0.0-preview8`

### Fixed

- `dotnet new eqxprojector` correctly handles progress writing [#22](https://github.com/jet/dotnet-templates/pull/22)

<a name="2.1.2"></a>
## [2.1.2] - 2019-04-15

### Added

- `dotnet new eqxsync` has separated processing for progress computation, progress writing and batch loading (this also happens to be the only way in which to balance throughput with correctness in the context of a ChangeFeedProcessor) [#19](https://github.com/jet/dotnet-templates/pull/19)
- `dotnet new eqxsync` separates out notion of the `CosmosIngester` and `ProgressBatcher` and their respective tests [#20](https://github.com/jet/dotnet-templates/pull/20)

### Changed

- `dotnet new eqxetl` is now `dotnet new eqxsync`
- `dotnet new eqxsync` now supports command-line category white/blacklist [#18](https://github.com/jet/dotnet-templates/pull/18)
- `dotnet new eqxsync` now supports command-line selection of an `aux` collection in either the `source` or destination collections [#18](https://github.com/jet/dotnet-templates/pull/18)
- targets `Equinox`.* v `2.0.0-preview5`
- `dotnet new eqxprojector` now targets `Jet.ConfluentKafka.FSharp 1.0.0-rc3` (which targets `Confluent.Kafka 1.0.0-RC4`, `librdkafka 1.0.0`)

<a name="2.0.0"></a>
## [2.0.0] - 2019-03-26

### Added

- `dotnet new eqxprojector` template, providing a CosmosDb `ChangeFeedProcessor` host app, with or without a Kafka Producer and Kafka Consumer host app using [the `Jet.ConfluentKafka.FSharp` wrapper for `Confluent.Kafka` v `1.0.0-beta3`](https://github.com/jet/Jet.ConfluentKafka.FSharp/tree/v1) [#11](https://github.com/jet/dotnet-templates/pull/11)
- `dotnet new eqxtestbed` template, providing a host that allows running back-to-back benchmarks when prototyping models, using different stores and/or store configuration parameters [#14](https://github.com/jet/dotnet-templates/pull/14)
- `dotnet new eqxetl` template, providing a CosmosDb `ChangeFeedProcessor` that ingests/transforms/filters documents from a source store, feeding events (consistently) into an `Equinox.Cosmos` store [#17](https://github.com/jet/dotnet-templates/pull/17)

### Changed

- `dotnet new eqxweb` now uses Anonymous Records syntax HT [@ameier38](https://github.com/ameier38)
- `dotnet new eqxprojector` now uses `Jet.ConfluentKafka.FSharp 1.0.0-preview2` (which uses `Confluent.Kafka 1.0.0-RC1`)

<a name="1.2.0"></a>
## [1.2.0] - 2019-02-06

### Changed

- `dotnet new eqxweb` now uses FSharp.UMX to make Id types more succinct [#12](https://github.com/jet/dotnet-templates/pull/12)
- Target Equinox 1.0.4-rc1, which entails minor source changes to both C# and F# [#12](https://github.com/jet/dotnet-templates/pull/12)

### Fixed

- Fix project type guids to render C# projects (was showing F# logo) @aarondandy [#8](https://github.com/jet/dotnet-templates/pull/8)

<a name="1.1.1"></a>
## [1.1.1] - 2019-01-17

### Added

- C# port of template - `dotnet new eqxwebcs`, prompting cleanup work in [jet/equinox#81](https://github.com/jet/equinox/pull/81) [#5](https://github.com/jet/dotnet-templates/pull/5)

  Thanks to @aarondandy for early legwork

  Thanks to @mcintyre321 for excellent direct and indirect suggestions regarding how to tidy the Domain implementations

### Changed

- F# template has been renamed to: eqxweb (was `equinoxweb`)

(For information pertaining to earlier releases, see release notes in https://github.com/jet/dotnet-templates/releases and/or can someone please add it!)

[Unreleased]: https://github.com/jet/dotnet-templates/compare/4.11.0...HEAD
[4.11.0]: https://github.com/jet/dotnet-templates/compare/4.10.0...4.11.0
[4.10.0]: https://github.com/jet/dotnet-templates/compare/4.9.0...4.10.0
[4.9.0]: https://github.com/jet/dotnet-templates/compare/4.8.0...4.9.0
[4.8.0]: https://github.com/jet/dotnet-templates/compare/4.7.2...4.8.0
[4.7.2]: https://github.com/jet/dotnet-templates/compare/4.7.1...4.7.2
[4.7.1]: https://github.com/jet/dotnet-templates/compare/4.6.0...4.7.1
[4.6.0]: https://github.com/jet/dotnet-templates/compare/4.5.0...4.6.0
[4.5.0]: https://github.com/jet/dotnet-templates/compare/4.4.2...4.5.0
[4.4.2]: https://github.com/jet/dotnet-templates/compare/4.4.1...4.4.2
[4.4.1]: https://github.com/jet/dotnet-templates/compare/4.4.0...4.4.1
[4.4.0]: https://github.com/jet/dotnet-templates/compare/4.3.0...4.4.0
[4.3.0]: https://github.com/jet/dotnet-templates/compare/4.2.0...4.3.0
[4.2.0]: https://github.com/jet/dotnet-templates/compare/4.1.0...4.2.0
[4.1.1]: https://github.com/jet/dotnet-templates/compare/4.1.0...4.1.1
[4.1.0]: https://github.com/jet/dotnet-templates/compare/4.0.1...4.1.0
[4.0.1]: https://github.com/jet/dotnet-templates/compare/4.0.0...4.0.1
[4.0.0]: https://github.com/jet/dotnet-templates/compare/3.12.0...4.0.0
[3.12.0]: https://github.com/jet/dotnet-templates/compare/3.11.0...3.12.0
[3.11.0]: https://github.com/jet/dotnet-templates/compare/3.10.0...3.11.0
[3.10.0]: https://github.com/jet/dotnet-templates/compare/3.9.0...3.10.0
[3.9.0]: https://github.com/jet/dotnet-templates/compare/3.8.0...3.9.0
[3.8.0]: https://github.com/jet/dotnet-templates/compare/3.7.0...3.8.0
[3.7.0]: https://github.com/jet/dotnet-templates/compare/3.6.1...3.7.0
[3.6.1]: https://github.com/jet/dotnet-templates/compare/3.6.0...3.6.1
[3.6.0]: https://github.com/jet/dotnet-templates/compare/3.5.0...3.6.0
[3.5.0]: https://github.com/jet/dotnet-templates/compare/3.4.1...3.5.0
[3.4.1]: https://github.com/jet/dotnet-templates/compare/3.4.0...3.4.1
[3.4.0]: https://github.com/jet/dotnet-templates/compare/3.3.2...3.4.0
[3.3.2]: https://github.com/jet/dotnet-templates/compare/3.3.1...3.3.2
[3.3.1]: https://github.com/jet/dotnet-templates/compare/3.3.0...3.3.1
[3.3.0]: https://github.com/jet/dotnet-templates/compare/3.2.0...3.3.0
[3.2.0]: https://github.com/jet/dotnet-templates/compare/3.1.0...3.2.0
[3.1.0]: https://github.com/jet/dotnet-templates/compare/3.0.3...3.1.0
[3.0.3]: https://github.com/jet/dotnet-templates/compare/3.0.2...3.0.3
[3.0.2]: https://github.com/jet/dotnet-templates/compare/2.2.2...3.0.2
[2.2.2]: https://github.com/jet/dotnet-templates/compare/2.1.2...2.2.2
[2.1.2]: https://github.com/jet/dotnet-templates/compare/2.0.0...2.1.2
[2.0.0]: https://github.com/jet/dotnet-templates/compare/1.2.0...2.0.0
[1.2.0]: https://github.com/jet/dotnet-templates/compare/1.1.1...1.2.0
[1.1.1]: https://github.com/jet/dotnet-templates/compare/1061b32ff1d86633e4adb0ce591992aea9c48c1e...1.1.1<|MERGE_RESOLUTION|>--- conflicted
+++ resolved
@@ -10,15 +10,12 @@
 
 ### Added
 
-<<<<<<< HEAD
-- `proArchiver`: Parameterize max Sync batch size limit, default to 512KiB
-=======
 - `eqxPatterns`: `Period`: Skeleton Deciders+Tests for `Period` with Rolling Balance [#89](https://github.com/jet/dotnet-templates/pull/89)
 - `eqxPatterns`: `Series`+`Epoch`: Skeleton Deciders+Tests for deduplicated ingestion of items [#89](https://github.com/jet/dotnet-templates/pull/89)
 - `eqxProjector --source cosmos --kafka --synthesizeSequence`: Sample code for custom parsing of document changes [#84](https://github.com/jet/dotnet-templates/pull/84)
 - `feedApi`: Template for a Web API serving a feed that can be tracked by a `feedConsumer` [#88](https://github.com/jet/dotnet-templates/pull/88)
 - `feedConsumer`: Template for Feed Consumer tracking a `feedApi` [#88](https://github.com/jet/dotnet-templates/pull/88)
->>>>>>> b07d2440
+- `proArchiver`: Parameterize max Sync batch size limit, default to 512KiB
 
 ### Changed
 
