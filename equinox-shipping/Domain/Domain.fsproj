--- conflicted
+++ resolved
@@ -18,19 +18,11 @@
     </ItemGroup>
 
     <ItemGroup>
-<<<<<<< HEAD
-      <PackageReference Include="Equinox.CosmosStore" Version="4.1.0-rc.1" />
-      <PackageReference Include="Equinox.DynamoStore" Version="4.1.0-rc.1" />
-      <PackageReference Include="Equinox.EventStoreDb" Version="4.1.0-rc.1" />
-      <PackageReference Include="Equinox.MemoryStore" Version="4.1.0-rc.1" />
-      <PackageReference Include="FsCodec.SystemTextJson" Version="3.1.0-rc.3" />
-=======
       <PackageReference Include="Equinox.CosmosStore" Version="4.1.0" />
       <PackageReference Include="Equinox.DynamoStore" Version="4.1.0" />
       <PackageReference Include="Equinox.EventStoreDb" Version="4.1.0" />
       <PackageReference Include="Equinox.MemoryStore" Version="4.1.0" />
       <PackageReference Include="FsCodec.SystemTextJson" Version="3.1.0" />
->>>>>>> a108fac4
     </ItemGroup>
 
 </Project>