--- conflicted
+++ resolved
@@ -18,11 +18,7 @@
     <ItemGroup>
         <PackageReference Include="Amazon.Lambda.Core" Version="2.1.0" />
         <PackageReference Include="Amazon.Lambda.Serialization.SystemTextJson" Version="2.3.0" />
-<<<<<<< HEAD
-        <PackageReference Include="Propulsion.DynamoStore.Lambda" Version="3.0.0-rc.14.10" />
-=======
         <PackageReference Include="Propulsion.DynamoStore.Lambda" Version="3.0.0" />
->>>>>>> a108fac4
     </ItemGroup>
     <ItemGroup>
       <ProjectReference Include="..\Watchdog\Watchdog.fsproj" />
