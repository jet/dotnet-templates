<Project Sdk="Microsoft.NET.Sdk">

    <PropertyGroup>
        <TargetFramework>net8.0</TargetFramework>
        <WarningLevel>5</WarningLevel>
        <TreatWarningsAsErrors>true</TreatWarningsAsErrors>

        <OutputType>Exe</OutputType>
        <!-- Opt into Roll forward to future major versions as needed -->
        <RollForward>Major</RollForward>
    </PropertyGroup>

    <ItemGroup>
        <Compile Include="WatchdogLambdaStack.fs" />
        <Compile Include="Program.fs" />
        <Content Include="README.md" />
        <Content Include=".gitignore" />
        <Content Include="cdk.json" />
    </ItemGroup>

    <ItemGroup>
        <!-- jsii Roslyn analyzers (un-comment to obtain compile-time checks for missing required props-->
        <!-- <PackageReference Include="Amazon.Jsii.Analyzers" Version="*" PrivateAssets="all" />-->

<<<<<<< HEAD
        <PackageReference Include="Propulsion.DynamoStore.Constructs" Version="3.0.0-rc.14.10" />
=======
        <PackageReference Include="Propulsion.DynamoStore.Constructs" Version="3.0.0" />
>>>>>>> a108fac4
    </ItemGroup>

</Project><|MERGE_RESOLUTION|>--- conflicted
+++ resolved
@@ -22,11 +22,7 @@
         <!-- jsii Roslyn analyzers (un-comment to obtain compile-time checks for missing required props-->
         <!-- <PackageReference Include="Amazon.Jsii.Analyzers" Version="*" PrivateAssets="all" />-->
 
-<<<<<<< HEAD
-        <PackageReference Include="Propulsion.DynamoStore.Constructs" Version="3.0.0-rc.14.10" />
-=======
         <PackageReference Include="Propulsion.DynamoStore.Constructs" Version="3.0.0" />
->>>>>>> a108fac4
     </ItemGroup>
 
 </Project>