﻿<Project Sdk="Microsoft.NET.Sdk">

    <PropertyGroup>
        <TargetFramework>net8.0</TargetFramework>
        <WarningLevel>5</WarningLevel>
        <TreatWarningsAsErrors>true</TreatWarningsAsErrors>

        <OutputType>Exe</OutputType>
        <!-- Opt into Roll forward to future major versions as needed -->
        <RollForward>Major</RollForward>
    </PropertyGroup>

    <ItemGroup>
        <None Include="README.md" />
        <Compile Include="Infrastructure.fs" />
        <Compile Include="SourceConfig.fs" />
        <Compile Include="Handler.fs" />
        <Compile Include="Args.fs" />
        <Compile Include="SourceArgs.fs" />
        <Compile Include="Program.fs" />
    </ItemGroup>

    <ItemGroup>
        <PackageReference Include="Argu" Version="6.1.4" />
<<<<<<< HEAD
        <PackageReference Include="Propulsion.CosmosStore" Version="3.0.0-rc.14.10" />
        <PackageReference Include="Propulsion.DynamoStore" Version="3.0.0-rc.14.10" />
        <PackageReference Include="Propulsion.EventStoreDb" Version="3.0.0-rc.14.10" />
        <PackageReference Include="Propulsion.MemoryStore" Version="3.0.0-rc.14.10" />
=======
        <PackageReference Include="Propulsion.CosmosStore" Version="3.0.0" />
        <PackageReference Include="Propulsion.DynamoStore" Version="3.0.0" />
        <PackageReference Include="Propulsion.EventStoreDb" Version="3.0.0" />
        <PackageReference Include="Propulsion.MemoryStore" Version="3.0.0" />
>>>>>>> a108fac4
        <PackageReference Include="Serilog.Sinks.Console" Version="4.0.1" />
    </ItemGroup>

    <ItemGroup>
      <ProjectReference Include="..\Domain\Domain.fsproj" />
    </ItemGroup>
</Project><|MERGE_RESOLUTION|>--- conflicted
+++ resolved
@@ -22,17 +22,10 @@
 
     <ItemGroup>
         <PackageReference Include="Argu" Version="6.1.4" />
-<<<<<<< HEAD
-        <PackageReference Include="Propulsion.CosmosStore" Version="3.0.0-rc.14.10" />
-        <PackageReference Include="Propulsion.DynamoStore" Version="3.0.0-rc.14.10" />
-        <PackageReference Include="Propulsion.EventStoreDb" Version="3.0.0-rc.14.10" />
-        <PackageReference Include="Propulsion.MemoryStore" Version="3.0.0-rc.14.10" />
-=======
         <PackageReference Include="Propulsion.CosmosStore" Version="3.0.0" />
         <PackageReference Include="Propulsion.DynamoStore" Version="3.0.0" />
         <PackageReference Include="Propulsion.EventStoreDb" Version="3.0.0" />
         <PackageReference Include="Propulsion.MemoryStore" Version="3.0.0" />
->>>>>>> a108fac4
         <PackageReference Include="Serilog.Sinks.Console" Version="4.0.1" />
     </ItemGroup>
 
